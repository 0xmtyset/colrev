#!/usr/bin/env python3
"""Functionality for data/records.bib and git repository."""
from __future__ import annotations

import io
import itertools
import os
import re
import string
import time
import typing
from copy import deepcopy
from pathlib import Path
from typing import Optional

import git
import pybtex.errors
from git.exc import GitCommandError
from git.exc import InvalidGitRepositoryError
from pybtex.database import Person
from pybtex.database.input import bibtex
from tqdm import tqdm

import colrev.env.language_service
import colrev.env.utils
import colrev.exceptions as colrev_exceptions
import colrev.operation
import colrev.record
import colrev.settings

if False:  # pylint: disable=using-constant-test
    from typing import TYPE_CHECKING

    if TYPE_CHECKING:
        import colrev.review_manager

# pylint: disable=too-many-public-methods
# pylint: disable=too-many-lines


class Dataset:
    """The CoLRev dataset (records and their history in git)"""

    RECORDS_FILE_RELATIVE = Path("data/records.bib")
    GIT_IGNORE_FILE_RELATIVE = Path(".gitignore")
    DEFAULT_GIT_IGNORE_ITEMS = [
        "*.bib.sav",
        "venv",
        ".corrections",
        "data/pdfs",
        ".report.log",
        "__pycache__",
        "output",
        "data/pdf_get_man/missing_pdf_files.csv",
        "data/.tei/",
        "data/prep_man/records_prep_man.bib",
        "data/prep/",
        "data/dedupe/",
    ]
    DEPRECATED_GIT_IGNORE_ITEMS = [
        "missing_pdf_files.csv",
        "manual_cleansing_statistics.csv",
        ".references_learned_settings",
        "pdfs",
        ".tei",
        "data.csv",
        "requests_cache.sqlite",
    ]

    records_file: Path
    __git_repo: git.Repo

    def __init__(self, *, review_manager: colrev.review_manager.ReviewManager) -> None:
        self.review_manager = review_manager
        self.records_file = review_manager.path / self.RECORDS_FILE_RELATIVE
        self.git_ignore_file = review_manager.path / self.GIT_IGNORE_FILE_RELATIVE

        try:
            self.__git_repo = git.Repo(self.review_manager.path)
        except InvalidGitRepositoryError as exc:
            msg = "Not a CoLRev/git repository. Run\n    colrev init"
            raise colrev_exceptions.RepoSetupError(msg) from exc

        if not self.review_manager.verbose_mode:
            temp_f = io.StringIO()
            pybtex.io.stderr = temp_f

        self.masterdata_restrictions = self.__get_masterdata_restrictions()
        self.update_gitignore(
            add=self.DEFAULT_GIT_IGNORE_ITEMS, remove=self.DEPRECATED_GIT_IGNORE_ITEMS
        )

    def update_gitignore(
        self, *, add: typing.Optional[list] = None, remove: typing.Optional[list] = None
    ) -> None:
        """Update the gitignore file by adding or removing particular paths"""
        # The following may print warnings...

        if self.git_ignore_file.is_file():
            gitignore_content = self.git_ignore_file.read_text(encoding="utf-8")
        else:
            gitignore_content = ""
        ignored_items = gitignore_content.splitlines()
        if remove:
            ignored_items = [x for x in ignored_items if x not in remove]
        if add:
            ignored_items = ignored_items + [
                str(a) for a in add if str(a) not in ignored_items
            ]

        with self.git_ignore_file.open("w", encoding="utf-8") as file:
            file.write("\n".join(ignored_items) + "\n")
        self.add_changes(path=self.git_ignore_file)

    def get_origin_state_dict(
        self, *, file_object: Optional[io.StringIO] = None
    ) -> dict:
        """Get the origin_state_dict (to determine state transitions efficiently)

        {'30_example_records.bib/Staehr2010': <RecordState.pdf_not_available: 10>,}
        """

        current_origin_states_dict = {}
        if self.records_file.is_file():
            for record_header_item in self.__read_record_header_items(
                file_object=file_object
            ):
                for origin in record_header_item["colrev_origin"]:
                    current_origin_states_dict[origin] = record_header_item[
                        "colrev_status"
                    ]
        return current_origin_states_dict

    def get_committed_origin_state_dict(self) -> dict:
        """Get the committed origin_state_dict"""

        filecontents = self.__get_last_records_filecontents()
        committed_origin_state_dict = self.get_origin_state_dict(
            file_object=io.StringIO(filecontents.decode("utf-8"))
        )
        return committed_origin_state_dict

    def get_nr_in_bib(self, *, file_path: Path) -> int:
        """Returns number of records in the bib file"""
        number_in_bib = 0
        with open(file_path, encoding="utf8") as file:
            line = file.readline()
            while line:
                if "@" in line[:3]:
                    if "@comment" not in line[:10].lower():
                        number_in_bib += 1
                line = file.readline()
        return number_in_bib

    def load_records_from_history(
        self, *, commit_sha: str = ""
    ) -> typing.Iterator[dict]:
        """Returns an iterator of the records_dict based on git history"""

        # If the records are not in the commit (commit_sha), we note that the
        # commit_sha was foud, but that the records were not changed in that commit.
        # It means that we ignore the StopIterations and
        # return the records from the next (prior) commit
        found_but_not_changed = False
        skipped_prior_commits = False  # if no commit_sha provided
        for commit in self.__git_repo.iter_commits():
            if commit_sha:
                if not skipped_prior_commits:
                    if not found_but_not_changed:
                        if commit_sha == commit.hexsha:
                            skipped_prior_commits = True
                        else:
                            continue

            try:
                filecontents = (
                    commit.tree / str(self.RECORDS_FILE_RELATIVE)
                ).data_stream.read()
                # Note : reinitialize parser (otherwise, bib_data does not change)
                parser = bibtex.Parser()
                bib_data = parser.parse_string(filecontents.decode("utf-8"))
                records_dict = self.parse_records_dict(records_dict=bib_data.entries)
            except (StopIteration, KeyError):
                found_but_not_changed = True
                continue
            yield records_dict

    def get_changed_records(self, *, target_commit: str) -> typing.List[dict]:
        """Get the records that changed in a selected commit"""

        revlist = (
            (
                commit.hexsha,
                (commit.tree / str(self.RECORDS_FILE_RELATIVE)).data_stream.read(),
            )
            for commit in self.__git_repo.iter_commits(
                paths=str(self.RECORDS_FILE_RELATIVE)
            )
        )
        found = False
        records_dict, prior_records_dict = {}, {}
        for commit, filecontents in list(revlist):
            if found:  # load the records_file_relative in the following commit
                prior_records_dict = self.review_manager.dataset.load_records_dict(
                    load_str=filecontents.decode("utf-8")
                )
                break
            if commit == target_commit:
                records_dict = self.review_manager.dataset.load_records_dict(
                    load_str=filecontents.decode("utf-8")
                )
                found = True

        # determine which records have been changed (prepared or merged)
        # in the target_commit
        for record in records_dict.values():
            prior_record_l = [
                rec
                for rec in prior_records_dict.values()
                if any(x in record["colrev_origin"] for x in rec["colrev_origin"])
            ]
            if not prior_record_l:
                continue
            prior_record = prior_record_l[0]
            # Note: the following is an exact comparison of all fields
            if record != prior_record:
                record.update(changed_in_target_commit="True")

        return list(records_dict.values())

    @classmethod
    def __load_field_dict(cls, *, value: str, field: str) -> dict:
        # pylint: disable=too-many-branches

        return_dict = {}
        if field == "colrev_masterdata_provenance":
            if value[:7] == "CURATED":
                if value.count(";") == 0:
                    value += ";;"  # Note : temporary fix (old format)
                if value.count(";") == 1:
                    value += ";"  # Note : temporary fix (old format)

                if ":" in value:
                    source = value[value.find(":") + 1 : value[:-1].rfind(";")]
                else:
                    source = ""
                return_dict["CURATED"] = {
                    "source": source,
                    "note": "",
                }

            elif value != "":
                # Pybtex automatically replaces \n in fields.
                # For consistency, we also do that for header_only mode:
                if "\n" in value:
                    value = value.replace("\n", " ")
                items = [x.lstrip() + ";" for x in (value + " ").split("; ") if x != ""]

                for item in items:
                    key_source = item[: item[:-1].rfind(";")]
                    if ":" in key_source:
                        note = item[item[:-1].rfind(";") + 1 : -1]
                        key, source = key_source.split(":", 1)
                        # key = key.rstrip().lstrip()
                        return_dict[key] = {
                            "source": source,
                            "note": note,
                        }
                    else:
                        print(f"problem with masterdata_provenance_item {item}")

        elif field == "colrev_data_provenance":
            if value != "":
                # Note : pybtex replaces \n upon load
                for item in (value + " ").split("; "):
                    if item == "":
                        continue
                    item += ";"  # removed by split
                    key_source = item[: item[:-1].rfind(";")]
                    note = item[item[:-1].rfind(";") + 1 : -1]
                    if ":" in key_source:
                        key, source = key_source.split(":", 1)
                        return_dict[key] = {
                            "source": source,
                            "note": note,
                        }
                    else:
                        print(f"problem with data_provenance_item {item}")

        else:
            print(f"error loading dict_field: {field}")

        return return_dict

    @classmethod
    def parse_records_dict(cls, *, records_dict: dict) -> dict:
        """Parse a records_dict from pybtex to colrev standard"""

        def format_name(person: Person) -> str:
            def join(name_list: list) -> str:
                return " ".join([name for name in name_list if name])

            first = person.get_part_as_text("first")
            middle = person.get_part_as_text("middle")
            prelast = person.get_part_as_text("prelast")
            last = person.get_part_as_text("last")
            lineage = person.get_part_as_text("lineage")
            name_string = ""
            if last:
                name_string += join([prelast, last])
            if lineage:
                name_string += f", {lineage}"
            if first or middle:
                name_string += ", "
                name_string += join([first, middle])
            return name_string

        # Need to concatenate fields and persons dicts
        # but pybtex is still the most efficient solution.
        records_dict = {
            k: {
                **{"ID": k},
                **{"ENTRYTYPE": v.type},
                **dict(
                    {
                        # Cast status to Enum
                        k: colrev.record.RecordState[v] if ("colrev_status" == k)
                        # DOIs are case insensitive -> use upper case.
                        else v.upper() if ("doi" == k)
                        # Note : the following two lines are a temporary fix
                        # to converg colrev_origins to list items
                        else [el.rstrip().lstrip() for el in v.split(";") if "" != el]
                        if k == "colrev_origin"
                        else [el.rstrip() for el in (v + " ").split("; ") if "" != el]
                        if k in colrev.record.Record.list_fields_keys
                        else Dataset.__load_field_dict(value=v, field=k)
                        if k in colrev.record.Record.dict_fields_keys
                        else v
                        for k, v in v.fields.items()
                    }
                ),
                **dict(
                    {
                        k: " and ".join(format_name(person) for person in persons)
                        for k, persons in v.persons.items()
                    }
                ),
            }
            for k, v in records_dict.items()
        }

        return records_dict

    def __parse_k_v(self, item_string: str) -> tuple:
        try:
            if " = " in item_string:
                key, value = item_string.split(" = ", 1)
            else:
                key = "ID"
                value = item_string.split("{")[1]

            key = key.lstrip().rstrip()
            value = value.lstrip().rstrip().lstrip("{").rstrip("},")
            if key == "colrev_origin":
                value_list = value.replace("\n", "").split(";")
                value_list = [x.lstrip(" ").rstrip(" ") for x in value_list if x]
                return key, value_list
            if key == "colrev_status":
                return key, colrev.record.RecordState[value]
            if key == "colrev_masterdata_provenance":
                return key, self.__load_field_dict(value=value, field=key)
            if key == "file":
                return key, Path(value)
        except IndexError as exc:
            raise colrev_exceptions.BrokenFilesError(msg="parsing records.bib") from exc

        return key, value

    def __read_record_header_items(
        self, *, file_object: Optional[typing.TextIO] = None
    ) -> list:
        # Note : more than 10x faster than the pybtex part of load_records_dict()

        # pylint: disable=consider-using-with
        if file_object is None:
            file_object = open(self.records_file, encoding="utf-8")

        # Fields required
        default = {
            "ID": "NA",
            "colrev_origin": "NA",
            "colrev_status": "NA",
            "file": "NA",
            "screening_criteria": "NA",
            "colrev_masterdata_provenance": "NA",
        }
        number_required_header_items = len(default)

        record_header_item = default.copy()
        item_count, item_string, record_header_items = (
            0,
            "",
            [],
        )
        while True:
            line = file_object.readline()
            if not line:
                break

            if line[:1] == "%" or line == "\n":
                continue

            if item_count > number_required_header_items or "}" == line:
                record_header_items.append(record_header_item)
                record_header_item = default.copy()
                item_count = 0
                continue

            if "@" in line[:2] and record_header_item["ID"] != "NA":
                record_header_items.append(record_header_item)
                record_header_item = default.copy()
                item_count = 0

            item_string += line
            if "}," in line or "@" in line[:2]:
                key, value = self.__parse_k_v(item_string)
                if key == "colrev_masterdata_provenance":
                    if value == "NA":
                        value = {}
                if value == "NA":
                    item_string = ""
                    continue
                item_string = ""
                if key in record_header_item:
                    item_count += 1
                    record_header_item[key] = value

        if record_header_item["colrev_origin"] != "NA":
            record_header_items.append(record_header_item)

        return [
            {k: v for k, v in record_header_item.items() if "NA" != v}
            for record_header_item in record_header_items
        ]

    def load_records_dict(
        self,
        *,
        file_path: Optional[Path] = None,
        load_str: Optional[str] = None,
        header_only: bool = False,
    ) -> dict:
        """Load the records

        - requires review_manager.notify(...)

        header_only:

        {"Staehr2010": {'ID': 'Staehr2010',
        'colrev_origin': ['30_example_records.bib/Staehr2010'],
        'colrev_status': <RecordState.md_imported: 2>,
        'screening_criteria': 'criterion1=in;criterion2=out',
        'file': PosixPath('data/pdfs/Smith2000.pdf'),
        'colrev_masterdata_provenance': {"author":{"source":"...", "note":"..."}}},
        }
        """

        if self.review_manager.notified_next_operation is None:
            raise colrev_exceptions.ReviewManagerNotNofiedError()

        pybtex.errors.set_strict_mode(False)
        if header_only:
            # Note : currently not parsing screening_criteria to settings.ScreeningCriterion
            # to optimize performance
            record_header_list = (
                self.__read_record_header_items() if self.records_file.is_file() else []
            )
            record_header_dict = {r["ID"]: r for r in record_header_list}
            return record_header_dict

        if file_path:
            with open(file_path, encoding="utf-8") as file:
                load_str = file.read()

        parser = bibtex.Parser()
        if load_str:
            bib_data = parser.parse_string(load_str)
            records_dict = self.parse_records_dict(records_dict=bib_data.entries)

        elif self.records_file.is_file():
            bib_data = parser.parse_file(str(self.records_file))
            records_dict = self.parse_records_dict(records_dict=bib_data.entries)
        else:
            records_dict = {}

        return records_dict

    @classmethod
    def parse_bibtex_str(
        cls,
        *,
        recs_dict_in: dict,
    ) -> str:
        """Parse a records_dict to a BiBTex string"""

        # Note: we need a deepcopy because the parsing modifies dicts
        recs_dict = deepcopy(recs_dict_in)

        def format_field(field: str, value: str) -> str:
            padd = " " * max(0, 28 - len(field))
            return f",\n   {field} {padd} = {{{value}}}"

        bibtex_str = ""
        language_service = colrev.env.language_service.LanguageService()
        first = True
        for record_id, record_dict in recs_dict.items():
            if not first:
                bibtex_str += "\n"
            first = False

            bibtex_str += f"@{record_dict['ENTRYTYPE']}{{{record_id}"

            try:
                language_service.unify_to_iso_639_3_language_codes(
                    record=colrev.record.Record(data=record_dict)
                )
            except colrev_exceptions.InvalidLanguageCodeException:
                del record_dict["language"]

            field_order = [
                "colrev_origin",  # must be in second line
                "colrev_status",
                "colrev_masterdata_provenance",
                "colrev_data_provenance",
                "colrev_pdf_id",
                "screening_criteria",
                "file",  # Note : do not change this order (parsers rely on it)
                "prescreen_exclusion",
                "doi",
                "grobid-version",
                "dblp_key",
                "sem_scholar_id",
                "wos_accession_number",
                "author",
                "booktitle",
                "journal",
                "title",
                "year",
                "volume",
                "number",
                "pages",
                "editor",
            ]

            record = colrev.record.Record(data=record_dict)
            record_dict = record.get_data(stringify=True)

            for ordered_field in field_order:
                if ordered_field in record_dict:
                    if record_dict[ordered_field] == "":
                        continue
                    bibtex_str += format_field(
                        ordered_field, record_dict[ordered_field]
                    )

            for key, value in record_dict.items():
                if key in field_order + ["ID", "ENTRYTYPE"]:
                    continue

                bibtex_str += format_field(key, value)

            bibtex_str += ",\n}\n"

        return bibtex_str

    def save_records_dict_to_file(self, *, records: dict, save_path: Path) -> None:
        """Save the records dict to specified file"""
        # Note : this classmethod function can be called by CoLRev scripts
        # operating outside a CoLRev repo (e.g., sync)

        bibtex_str = self.parse_bibtex_str(recs_dict_in=records)

        with open(save_path, "w", encoding="utf-8") as out:
            out.write(bibtex_str + "\n")

    def __save_record_list_by_id(
        self, *, records: dict, append_new: bool = False
    ) -> None:
        # Note : currently no use case for append_new=True??

        parsed = self.parse_bibtex_str(recs_dict_in=records)
        record_list = [
            {
                "ID": item[item.find("{") + 1 : item.find(",")],
                "record": "@" + item + "\n",
            }
            for item in parsed.split("\n@")
        ]
        # Correct the first item
        record_list[0]["record"] = "@" + record_list[0]["record"][2:]

        current_id_str = "NOTSET"
        if self.records_file.is_file():
            with open(self.records_file, "r+b") as file:
                seekpos = file.tell()
                line = file.readline()
                while line:
                    if b"@" in line[:3]:
                        current_id = line[line.find(b"{") + 1 : line.rfind(b",")]
                        current_id_str = current_id.decode("utf-8")
                    if current_id_str in [x["ID"] for x in record_list]:
                        replacement = [
                            x["record"]
                            for x in record_list
                            if x["ID"] == current_id_str
                        ][0]
                        record_list = [
                            x for x in record_list if x["ID"] != current_id_str
                        ]
                        line = file.readline()
                        while (
                            b"@" not in line[:3] and line
                        ):  # replace: drop the current record
                            line = file.readline()
                        remaining = line + file.read()
                        file.seek(seekpos)
                        file.write(replacement.encode("utf-8"))
                        seekpos = file.tell()
                        file.flush()
                        os.fsync(file)
                        file.write(remaining)
                        file.truncate()  # if the replacement is shorter...
                        file.seek(seekpos)

                    seekpos = file.tell()
                    line = file.readline()

        if len(record_list) > 0:
            if append_new:
                with open(self.records_file, "a", encoding="utf8") as m_refs:
                    for item in record_list:
                        m_refs.write(item["record"])
            else:
                self.review_manager.report_logger.error(
                    "records not written to file: " f'{[x["ID"] for x in record_list]}'
                )

        self.add_record_changes()

    def save_records_dict(self, *, records: dict, partial: bool = False) -> None:
        """Save the records dict in RECORDS_FILE"""

        if partial:
            self.__save_record_list_by_id(records=records)
            return
        self.save_records_dict_to_file(records=records, save_path=self.records_file)

    def read_next_record(
        self, *, conditions: Optional[list] = None
    ) -> typing.Iterator[dict]:
        """Read records (Iterator) based on condition"""

        # Note : matches conditions connected with 'OR'
        record_dict = self.load_records_dict()

        records = []
        for _, record in record_dict.items():
            if conditions is not None:
                for condition in conditions:
                    for key, value in condition.items():
                        if str(value) == str(record[key]):
                            records.append(record)
            else:
                records.append(record)
        yield from records

    def format_records_file(self) -> bool:
        """Format the records file"""

        records = self.load_records_dict()
        for record_dict in records.values():
            if "colrev_status" not in record_dict:
                print(f'Error: no status field in record ({record_dict["ID"]})')
                continue

            record = colrev.record.PrepRecord(data=record_dict)
            if record_dict["colrev_status"] in [
                colrev.record.RecordState.md_needs_manual_preparation,
            ]:
                record.update_masterdata_provenance(
                    masterdata_restrictions=self.get_applicable_restrictions(
                        record_dict=record_dict
                    )
                )
                record.update_metadata_status()

            if record_dict["colrev_status"] == colrev.record.RecordState.pdf_prepared:
                record.reset_pdf_provenance_notes()

        self.save_records_dict(records=records)
        changed = self.RECORDS_FILE_RELATIVE in [
            r.a_path for r in self.__git_repo.index.diff(None)
        ]
        return changed

    # ID creation, update and lookup ---------------------------------------

    def reprocess_id(self, *, paper_ids: str) -> None:
        """Remove an ID (set of IDs) from the bib_db (for reprocessing)"""

        saved_args = locals()
        if paper_ids == "all":
            # self.review_manager.logger.info("Removing/reprocessing all records")
            os.remove(self.records_file)
            self.__git_repo.index.remove(
                [str(self.RECORDS_FILE_RELATIVE)],
                working_tree=True,
            )
        else:
            records = self.load_records_dict()
            records = {
                ID: record
                for ID, record in records.items()
                if ID not in paper_ids.split(",")
            }
            self.save_records_dict(records=records)
            self.add_record_changes()

        self.review_manager.create_commit(msg="Reprocess", saved_args=saved_args)

    def __generate_temp_id(
        self, *, local_index: colrev.env.local_index.LocalIndex, record_dict: dict
    ) -> str:
        # pylint: disable=too-many-branches

        try:
            retrieved_record = local_index.retrieve(record_dict=record_dict)
            temp_id = retrieved_record["ID"]

            # Do not use IDs from local_index for curated_metadata repositories
            if "curated_metadata" in str(self.review_manager.path):
                raise colrev_exceptions.RecordNotInIndexException()

        except (
            colrev_exceptions.RecordNotInIndexException,
            colrev_exceptions.NotEnoughDataToIdentifyException,
        ):
            if record_dict.get("author", record_dict.get("editor", "")) != "":
                authors_string = record_dict.get(
                    "author", record_dict.get("editor", "Anonymous")
                )
                authors = colrev.record.PrepRecord.format_author_field(
                    input_string=authors_string
                ).split(" and ")
            else:
                authors = ["Anonymous"]

            # Use family names
            for author in authors:
                if "," in author:
                    author = author.split(",", maxsplit=1)[0]
                else:
                    author = author.split(" ", maxsplit=1)[0]

            id_pattern = self.review_manager.settings.project.id_pattern
            if colrev.settings.IDPattern.first_author_year == id_pattern:
                temp_id = (
                    f'{author.replace(" ", "")}{str(record_dict.get("year", "NoYear"))}'
                )
            elif colrev.settings.IDPattern.three_authors_year == id_pattern:
                temp_id = ""
                indices = len(authors)
                if len(authors) > 3:
                    indices = 3
                for ind in range(0, indices):
                    temp_id = temp_id + f'{authors[ind].split(",")[0].replace(" ", "")}'
                if len(authors) > 3:
                    temp_id = temp_id + "EtAl"
                temp_id = temp_id + str(record_dict.get("year", "NoYear"))

            if temp_id.isupper():
                temp_id = temp_id.capitalize()
            # Replace special characters
            # (because IDs may be used as file names)
            temp_id = colrev.env.utils.remove_accents(input_str=temp_id)
            temp_id = re.sub(r"\(.*\)", "", temp_id)
            temp_id = re.sub("[^0-9a-zA-Z]+", "", temp_id)

        return temp_id

    def generate_next_unique_id(
        self,
        *,
        temp_id: str,
        existing_ids: list,
    ) -> str:
        """Get the next unique ID"""

        order = 0
        letters = list(string.ascii_lowercase)
        next_unique_id = temp_id
        appends: list = []
        while next_unique_id.lower() in [i.lower() for i in existing_ids]:
            if len(appends) == 0:
                order += 1
                appends = list(itertools.product(letters, repeat=order))
            next_unique_id = temp_id + "".join(list(appends.pop(0)))
        temp_id = next_unique_id
        return temp_id

    def propagated_id(self, *, record_id: str) -> bool:
        """Check whether an ID is propagated (i.e., its record's status is beyond md_processed)"""

        for record in self.load_records_dict(header_only=True).values():
            if record["ID"] == record_id:
                if record[
                    "colrev_status"
                ] in colrev.record.RecordState.get_post_x_states(
                    state=colrev.record.RecordState.md_processed
                ):
                    return True

        return False

    def __generate_id(
        self,
        *,
        local_index: colrev.env.local_index.LocalIndex,
        record_dict: dict,
        existing_ids: Optional[list] = None,
    ) -> str:
        """Generate a blacklist to avoid setting duplicate IDs"""

        # Only change IDs that are before md_processed
        if record_dict["colrev_status"] in colrev.record.RecordState.get_post_x_states(
            state=colrev.record.RecordState.md_processed
        ):
            raise colrev_exceptions.PropagatedIDChange([record_dict["ID"]])
        # Alternatively, we could change IDs except for those
        # that have been propagated to the
        # screen or data will not be replaced
        # (this would break the chain of evidence)

        temp_id = self.__generate_temp_id(
            local_index=local_index, record_dict=record_dict
        )

        if existing_ids:
            temp_id = self.generate_next_unique_id(
                temp_id=temp_id,
                existing_ids=existing_ids,
            )

        return temp_id

    def set_ids(
        self, *, records: Optional[dict] = None, selected_ids: Optional[list] = None
    ) -> dict:
        """Set the IDs of records according to predefined formats or
        according to the LocalIndex"""
        # pylint: disable=redefined-outer-name

        local_index = self.review_manager.get_local_index()

        if records is None:
            records = {}

        if len(records) == 0:
            records = self.load_records_dict()

        id_list = list(records.keys())

        for record_id in tqdm(list(records.keys())):
            try:
                record_dict = records[record_id]
                if selected_ids is not None:
                    if record_id not in selected_ids:
                        continue
                if (
                    record_dict["colrev_status"]
                    not in [
                        colrev.record.RecordState.md_imported,
                        colrev.record.RecordState.md_prepared,
                    ]
                    and not self.review_manager.force_mode
                ):
                    continue
<<<<<<< HEAD
                old_id = record_id

                temp_stat = record_dict["colrev_status"]
                if selected_ids:
                    record_dict["colrev_status"] = colrev.record.RecordState.md_prepared
                new_id = self.__generate_id(
                    local_index=local_index,
                    record_dict=record_dict,
                    existing_ids=[x for x in id_list if x != record_id],
                )
                if selected_ids:
                    record_dict["colrev_status"] = temp_stat

                id_list.append(new_id)
                if old_id != new_id:
                    # We need to insert the a new element into records
                    # to make sure that the IDs are actually saved
                    record_dict.update(ID=new_id)
                    records[new_id] = record_dict
                    del records[old_id]
                    self.review_manager.report_logger.info(
                        f"set_ids({old_id}) to {new_id}"
                    )
                    if old_id in id_list:
                        id_list.remove(old_id)
            except colrev_exceptions.PropagatedIDChange as exc:
                print(exc)
=======
            if (
                record_dict["colrev_status"]
                not in [
                    colrev.record.RecordState.md_imported,
                    colrev.record.RecordState.md_prepared,
                ]
                and not self.review_manager.force_mode
            ):
                continue
            old_id = record_id

            temp_stat = record_dict["colrev_status"]
            if selected_ids:
                record = colrev.record.Record(data=record_dict)
                record.set_status(target_state=colrev.record.RecordState.md_prepared)
            new_id = self.__generate_id(
                local_index=local_index,
                record_dict=record_dict,
                existing_ids=[x for x in id_list if x != record_id],
            )
            if selected_ids:
                record = colrev.record.Record(data=record_dict)
                record.set_status(target_state=temp_stat)

            id_list.append(new_id)
            if old_id != new_id:
                # We need to insert the a new element into records
                # to make sure that the IDs are actually saved
                record_dict.update(ID=new_id)
                records[new_id] = record_dict
                del records[old_id]
                self.review_manager.report_logger.info(f"set_ids({old_id}) to {new_id}")
                if old_id in id_list:
                    id_list.remove(old_id)
>>>>>>> 4187b9bc

        self.save_records_dict(records=records)
        self.add_record_changes()

        return records

    def get_next_id(self, *, bib_file: Path) -> int:
        """Get the next ID (incrementing counter)"""
        ids = []
        if bib_file.is_file():
            with open(bib_file, encoding="utf8") as file:
                line = file.readline()
                while line:
                    if "@" in line[:3]:
                        current_id = line[line.find("{") + 1 : line.rfind(",")]
                        ids.append(current_id)
                    line = file.readline()
        max_id = max([int(cid) for cid in ids if cid.isdigit()] + [0]) + 1
        return max_id

    def __get_masterdata_restrictions(self) -> dict:
        masterdata_restrictions = {}
        curated_endpoints = [
            x
            for x in self.review_manager.settings.data.data_package_endpoints
            if x["endpoint"] == "colrev.colrev_curation"
        ]
        if curated_endpoints:
            curated_endpoint = curated_endpoints[0]
            masterdata_restrictions = curated_endpoint.get(
                "masterdata_restrictions", {}
            )
        return masterdata_restrictions

    def get_applicable_restrictions(self, *, record_dict: dict) -> dict:
        """Get the applicable masterdata restrictions"""

        if not str(record_dict.get("year", "NA")).isdigit():
            return {}

        start_year_values = list(self.masterdata_restrictions.keys())

        year_index_diffs = [
            int(record_dict["year"]) - int(x) for x in start_year_values
        ]
        year_index_diffs = [x if x >= 0 else 2000 for x in year_index_diffs]

        if not year_index_diffs:
            return {}

        index_min = min(range(len(year_index_diffs)), key=year_index_diffs.__getitem__)
        applicable_restrictions = self.masterdata_restrictions[
            start_year_values[index_min]
        ]

        return applicable_restrictions

    # GIT operations -----------------------------------------------

    def get_repo(self) -> git.Repo:
        """Get the git repository object (requires review_manager.notify(...))"""

        if self.review_manager.notified_next_operation is None:
            raise colrev_exceptions.ReviewManagerNotNofiedError()
        return self.__git_repo

    def has_changes(
        self, *, relative_path: Optional[Path] = None, change_type: str = "all"
    ) -> bool:
        """Check whether the relative path (or the git repository) has changes"""

        if relative_path:
            main_recs_changed = False
            try:
                if change_type == "all":
                    main_recs_changed = str(relative_path) in [
                        item.a_path for item in self.__git_repo.index.diff(None)
                    ] + [item.a_path for item in self.__git_repo.head.commit.diff()]
                elif change_type == "staged":
                    main_recs_changed = str(relative_path) in [
                        item.a_path for item in self.__git_repo.head.commit.diff()
                    ]

                elif change_type == "unstaged":
                    main_recs_changed = str(relative_path) in [
                        item.a_path for item in self.__git_repo.index.diff(None)
                    ]
            except ValueError:
                pass
            return main_recs_changed

        return self.__git_repo.is_dirty()

    def add_changes(self, *, path: Path, remove: bool = False) -> None:
        """Add changed file to git"""

        if path.is_absolute():
            path = path.relative_to(self.review_manager.path)

        while (self.review_manager.path / Path(".git/index.lock")).is_file():
            time.sleep(0.5)
            print("Waiting for previous git operation to complete")

        try:
            if remove:
                self.__git_repo.index.remove([str(path)])
            else:
                self.__git_repo.index.add([str(path)])
        except GitCommandError:
            pass

    def get_untracked_files(self) -> list:
        """Get the files that are untracked by git"""

        return self.__git_repo.untracked_files

    def __get_last_records_filecontents(self) -> bytes:
        revlist = (
            (
                commit.hexsha,
                (commit.tree / str(self.RECORDS_FILE_RELATIVE)).data_stream.read(),
            )
            for commit in self.__git_repo.iter_commits(
                paths=str(self.RECORDS_FILE_RELATIVE)
            )
        )
        filecontents = list(revlist)[0][1]
        return filecontents

    def records_changed(self) -> bool:
        """Check whether the records were changed"""
        try:
            main_recs_changed = str(self.RECORDS_FILE_RELATIVE) in [
                item.a_path for item in self.__git_repo.index.diff(None)
            ] + [x.a_path for x in self.__git_repo.head.commit.diff()]
            self.__get_last_records_filecontents()
        except (IndexError, ValueError, KeyError):
            main_recs_changed = False
        return main_recs_changed

    def remove_file_from_git(self, *, path: str) -> None:
        """Remove a file from git"""
        self.__git_repo.index.remove([path], working_tree=True)

    def create_commit(
        self, *, msg: str, author: git.Actor, committer: git.Actor, hook_skipping: bool
    ) -> None:
        """Create a commit"""
        self.__git_repo.index.commit(
            msg,
            author=author,
            committer=committer,
            skip_hooks=hook_skipping,
        )

    def file_in_history(self, *, filepath: Path) -> bool:
        """Check whether a file is in the git history"""
        return str(filepath) in [
            o.path for o in self.__git_repo.head.commit.tree.traverse()
        ]

    def get_commit_message(self, *, commit_nr: int) -> str:
        """Get the commit message for commit #"""
        master = self.__git_repo.head.reference
        assert commit_nr == 0  # extension : implement other cases
        if commit_nr == 0:
            cmsg = master.commit.message
        return cmsg

    def add_record_changes(self) -> None:
        """Add changes in records to git"""
        while (self.review_manager.path / Path(".git/index.lock")).is_file():
            time.sleep(0.5)
            print("Waiting for previous git operation to complete")
        self.__git_repo.index.add([str(self.RECORDS_FILE_RELATIVE)])

    def add_setting_changes(self) -> None:
        """Add changes in settings to git"""
        while (self.review_manager.path / Path(".git/index.lock")).is_file():
            time.sleep(0.5)
            print("Waiting for previous git operation to complete")

        self.__git_repo.index.add([str(self.review_manager.SETTINGS_RELATIVE)])

    def has_untracked_search_records(self) -> bool:
        """Check whether there are untracked search records"""
        search_dir = str(self.review_manager.SEARCHDIR_RELATIVE) + "/"
        untracked_files = self.get_untracked_files()
        return any(search_dir in untracked_file for untracked_file in untracked_files)

    def reset_log_if_no_changes(self) -> None:
        """Reset the report log file if there are not changes"""
        if not self.__git_repo.is_dirty():
            self.review_manager.reset_report_logger()

    def get_last_commit_sha(self) -> str:  # pragma: no cover
        """Get the last commit sha"""
        return str(self.__git_repo.head.commit.hexsha)

    def get_tree_hash(self) -> str:  # pragma: no cover
        """Get the current tree hash"""
        tree_hash = self.__git_repo.git.execute(["git", "write-tree"])
        return str(tree_hash)

    def __get_remote_commit_differences(self) -> list:  # pragma: no cover
        origin = self.__git_repo.remotes.origin
        if origin.exists():
            try:
                origin.fetch()
            except GitCommandError:
                return [-1, -1]

        nr_commits_behind, nr_commits_ahead = -1, -1
        if self.__git_repo.active_branch.tracking_branch() is not None:
            branch_name = str(self.__git_repo.active_branch)
            tracking_branch_name = str(self.__git_repo.active_branch.tracking_branch())
            # self.review_manager.logger.debug(f"{branch_name} - {tracking_branch_name}")

            behind_operation = branch_name + ".." + tracking_branch_name
            commits_behind = self.__git_repo.iter_commits(behind_operation)
            nr_commits_behind = sum(1 for c in commits_behind)

            ahead_operation = tracking_branch_name + ".." + branch_name
            commits_ahead = self.__git_repo.iter_commits(ahead_operation)
            nr_commits_ahead = sum(1 for c in commits_ahead)

        return [nr_commits_behind, nr_commits_ahead]

    def behind_remote(self) -> bool:  # pragma: no cover
        """Check whether the repository is behind the remote"""
        nr_commits_behind = 0
        connected_remote = 0 != len(self.__git_repo.remotes)
        if connected_remote:
            origin = self.__git_repo.remotes.origin
            if origin.exists():
                (
                    nr_commits_behind,
                    _,
                ) = self.__get_remote_commit_differences()
        if nr_commits_behind > 0:
            return True
        return False

    def remote_ahead(self) -> bool:  # pragma: no cover
        """Check whether the remote is ahead"""
        connected_remote = 0 != len(self.__git_repo.remotes)
        if connected_remote:
            origin = self.__git_repo.remotes.origin
            if origin.exists():
                (
                    _,
                    nr_commits_ahead,
                ) = self.__get_remote_commit_differences()
        if nr_commits_ahead > 0:
            return True
        return False

    def pull_if_repo_clean(self) -> None:  # pragma: no cover
        """Pull project if repository is clean"""
        if not self.__git_repo.is_dirty():
            origin = self.__git_repo.remotes.origin
            origin.pull()

    def get_remote_url(self) -> str:  # pragma: no cover
        """Get the remote url"""
        remote_url = "NA"
        for remote in self.__git_repo.remotes:
            if remote.name == "origin":
                remote_url = remote.url
        return remote_url


if __name__ == "__main__":
    pass<|MERGE_RESOLUTION|>--- conflicted
+++ resolved
@@ -885,19 +885,22 @@
                     and not self.review_manager.force_mode
                 ):
                     continue
-<<<<<<< HEAD
                 old_id = record_id
 
                 temp_stat = record_dict["colrev_status"]
                 if selected_ids:
-                    record_dict["colrev_status"] = colrev.record.RecordState.md_prepared
+                    record = colrev.record.Record(data=record_dict)
+                    record.set_status(
+                        target_state=colrev.record.RecordState.md_prepared
+                    )
                 new_id = self.__generate_id(
                     local_index=local_index,
                     record_dict=record_dict,
                     existing_ids=[x for x in id_list if x != record_id],
                 )
                 if selected_ids:
-                    record_dict["colrev_status"] = temp_stat
+                    record = colrev.record.Record(data=record_dict)
+                    record.set_status(target_state=temp_stat)
 
                 id_list.append(new_id)
                 if old_id != new_id:
@@ -913,42 +916,6 @@
                         id_list.remove(old_id)
             except colrev_exceptions.PropagatedIDChange as exc:
                 print(exc)
-=======
-            if (
-                record_dict["colrev_status"]
-                not in [
-                    colrev.record.RecordState.md_imported,
-                    colrev.record.RecordState.md_prepared,
-                ]
-                and not self.review_manager.force_mode
-            ):
-                continue
-            old_id = record_id
-
-            temp_stat = record_dict["colrev_status"]
-            if selected_ids:
-                record = colrev.record.Record(data=record_dict)
-                record.set_status(target_state=colrev.record.RecordState.md_prepared)
-            new_id = self.__generate_id(
-                local_index=local_index,
-                record_dict=record_dict,
-                existing_ids=[x for x in id_list if x != record_id],
-            )
-            if selected_ids:
-                record = colrev.record.Record(data=record_dict)
-                record.set_status(target_state=temp_stat)
-
-            id_list.append(new_id)
-            if old_id != new_id:
-                # We need to insert the a new element into records
-                # to make sure that the IDs are actually saved
-                record_dict.update(ID=new_id)
-                records[new_id] = record_dict
-                del records[old_id]
-                self.review_manager.report_logger.info(f"set_ids({old_id}) to {new_id}")
-                if old_id in id_list:
-                    id_list.remove(old_id)
->>>>>>> 4187b9bc
 
         self.save_records_dict(records=records)
         self.add_record_changes()
