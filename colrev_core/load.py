--- conflicted
+++ resolved
@@ -174,19 +174,10 @@
                     f"Replace Early Access Date in bibfile before loading! {file.name}"
                 )
 
-<<<<<<< HEAD
-        with open(file) as bibtex_file:
+        with open(file, encoding="utf8") as bibtex_file:
             search_records_dict = self.REVIEW_MANAGER.REVIEW_DATASET.load_records_dict(
                 load_str=bibtex_file.read()
             )
-=======
-        with open(file, encoding="utf8") as bibtex_file:
-            db = BibTexParser(
-                customization=convert_to_unicode,
-                ignore_nonstandard_types=True,
-                common_strings=True,
-            ).parse_file(bibtex_file, partial=True)
->>>>>>> fc202c61
 
         return search_records_dict.values()
 
@@ -731,18 +722,11 @@
                     self.REVIEW_MANAGER.logger.info(
                         f"Loaded {len(records)} " f"records from {sfpath.name}"
                     )
-<<<<<<< HEAD
                     records_dict = {r["ID"]: r for r in records}
                     self.REVIEW_MANAGER.REVIEW_DATASEt.save_records_dict_to_file(
                         records_dict, save_path=corresponding_bib_file
                     )
 
-=======
-                    db = BibDatabase()
-                    db.entries = records
-                    with open(corresponding_bib_file, "w", encoding="utf8") as fi:
-                        fi.write(bibtexparser.dumps(db))
->>>>>>> fc202c61
         else:
             self.REVIEW_MANAGER.report_logger.info(
                 f"Filetype not recognized: {sfpath.name}"
@@ -792,19 +776,10 @@
 
     def resolve_non_unique_IDs(self, corresponding_bib_file: Path) -> None:
 
-<<<<<<< HEAD
-        with open(corresponding_bib_file) as bibtex_file:
+        with open(corresponding_bib_file, encoding="utf8") as bibtex_file:
             cr_dict = self.REVIEW_MANAGER.REVIEW_DATASET.load_records_dict(
                 load_str=bibtex_file.read()
             )
-=======
-        with open(corresponding_bib_file, encoding="utf8") as bibtex_file:
-            db = BibTexParser(
-                customization=convert_to_unicode,
-                ignore_nonstandard_types=True,
-                common_strings=True,
-            ).parse_file(bibtex_file, partial=True)
->>>>>>> fc202c61
 
         IDs_to_update = []
         current_IDs = list(cr_dict.keys())
@@ -830,12 +805,6 @@
                 self.__inplace_change_second(
                     corresponding_bib_file, f"{old_id},", f"{new_id},"
                 )
-<<<<<<< HEAD
-
-=======
-            # with open(corresponding_bib_file, "w", encoding="utf8") as fi:
-            #     fi.write(bibtexparser.dumps(db))
->>>>>>> fc202c61
             self.REVIEW_MANAGER.REVIEW_DATASET.add_changes(str(corresponding_bib_file))
             self.REVIEW_MANAGER.create_commit(
                 f"Resolve non-unique IDs in {corresponding_bib_file.name}"
