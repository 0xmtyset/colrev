--- conflicted
+++ resolved
@@ -6,19 +6,7 @@
 import colrev.ops.prep
 
 
-<<<<<<< HEAD
-@pytest.fixture
-def prep_operation(
-    base_repo_review_manager: colrev.review_manager.ReviewManager,
-) -> colrev.ops.prep.Prep:
-    prep_operation = base_repo_review_manager.get_prep_operation()
-    return prep_operation
-
-
-@pytest.fixture
-=======
 @pytest.fixture(scope="package")
->>>>>>> 4187b9bc
 def elp(
     prep_operation: colrev.ops.prep.Prep,
 ) -> colrev.ops.built_in.prep.exclude_languages.ExcludeLanguagesPrep:
