#! /usr/bin/env python
"""Indexing and retrieving records locally."""
from __future__ import annotations

import collections
import hashlib
import json
import os
import sqlite3
import typing
from copy import deepcopy
from datetime import timedelta
from multiprocessing import Lock
from pathlib import Path
from threading import Timer

import git
import pandas as pd
import requests_cache
from git.exc import GitCommandError
from pybtex.database.input import bibtex
from thefuzz import fuzz
from tqdm import tqdm

import colrev.dataset
import colrev.env.environment_manager
import colrev.env.resources
import colrev.env.tei_parser
import colrev.exceptions as colrev_exceptions
import colrev.operation
import colrev.record
import colrev.ui_cli.cli_colors as colors


# import binascii

# pylint: disable=too-many-lines


class LocalIndex:
    """The LocalIndex implements indexing and retrieval of records across projects"""

    global_keys = ["doi", "dblp_key", "colrev_pdf_id", "url", "colrev_id"]
    max_len_sha256 = 2**256
    request_timeout = 90

    local_environment_path = Path.home().joinpath("colrev")
    SQLITE_PATH = str(local_environment_path / Path("sqlite_index.db"))

    teiind_path = local_environment_path / Path(".tei_index/")
    annotators_path = local_environment_path / Path("annotators")

    __sqlite_available = True

    sqlite_connection = None

    # Note : records are indexed by id = hash(colrev_id)
    # to ensure that the indexing-ids do not exceed limits
    # such as the opensearch limit of 512 bytes.
    # This enables efficient retrieval based on id=hash(colrev_id)
    # but also search-based retrieval using only colrev_ids

    RECORD_INDEX = "record_index"
    TOC_INDEX = "toc_index"
    UPDATE_LAYERD_FIELDS_QUERY = """
            UPDATE record_index SET
            layered_fields=?
            WHERE id=?"""

    SELECT_LAYERD_FIELDS_QUERY = "SELECT layered_fields FROM record_index WHERE id=?"

    SELECT_ALL_QUERIES = {
        TOC_INDEX: "SELECT * FROM toc_index WHERE",
        RECORD_INDEX: "SELECT * FROM record_index WHERE",
    }

    SELECT_KEY_QUERIES = {
        (RECORD_INDEX, "id"): "SELECT * FROM record_index WHERE id=?",
        (TOC_INDEX, "toc_key"): "SELECT * FROM toc_index WHERE toc_key=?",
        (RECORD_INDEX, "colrev_id"): "SELECT * FROM record_index WHERE colrev_id=?",
        (RECORD_INDEX, "doi"): "SELECT * FROM record_index where doi=?",
        (RECORD_INDEX, "dblp_key"): "SELECT * FROM record_index WHERE dblp_key=?",
        (
            RECORD_INDEX,
            "colrev_pdf_id",
        ): "SELECT * FROM record_index WHERE colrev_pdf_id=?",
        (RECORD_INDEX, "url"): "SELECT * FROM record_index WHERE url=?",
    }

    # AUTHOR_INDEX = "author_index"
    # AUTHOR_RECORD_INDEX = "author_record_index"
    # CITATIONS_INDEX = "citations_index"

    RECORDS_INDEX_KEYS = [
        "id",
        "colrev_id",
        "citation_key",
        "title",
        "abstract",
        "file",
        "tei",
        "fulltext",
        "url",
        "doi",
        "dblp_key",
        "colrev_pdf_id",
        "bibtex",
        "layered_fields"
        # "curation_ID"
    ]

    # Note: we need the local_curated_metadata field for is_duplicate()

    def __init__(
        self,
        *,
        index_tei: bool = False,
        verbose_mode: bool = False,
    ) -> None:
        self.verbose_mode = verbose_mode
        self.environment_manager = colrev.env.environment_manager.EnvironmentManager()
        self.__index_tei = index_tei

        self.thread_lock = Lock()

    def __get_sqlite_cursor(self, *, init: bool = False) -> sqlite3.Cursor:
        if init:
            Path(self.SQLITE_PATH).unlink(missing_ok=True)

        self.sqlite_connection = sqlite3.connect(self.SQLITE_PATH, timeout=90)
        self.sqlite_connection.row_factory = self.__dict_factory
        return self.sqlite_connection.cursor()

    def load_journal_rankings(self) -> None:
<<<<<<< HEAD
        rankings_csv_path = (
            str(Path(__file__).parents[1])
            / Path("template")
            / Path("ops")
            / Path("journal_rankings.csv")
        )
        conn = sqlite3.connect(self.SQLITE_PATH)  # connects to db
        df = pd.read_csv(rankings_csv_path, encoding="cp850")  # creates data frame
        df.to_sql("rankings", conn, if_exists="replace", index=False)
=======
        rankings_csv_path = str(Path(__file__).parents[1]) / Path("template") /Path("ops") / Path("journal_rankings.csv")
        conn = sqlite3.connect(self.SQLITE_PATH)  
        data_frame = pd.read_csv(rankings_csv_path, encoding="cp850")  
        data_frame.to_sql(
            "rankings", conn, if_exists="replace", index=False
        )
>>>>>>> f6614e03
        conn.commit()
        conn.close()

    def search_in_database(self, journal) -> str:
        """Searches for journalranking in database"""
        cur = self.__get_sqlite_cursor(init=False)
        cur.execute("SELECT journal_name FROM rankings WHERE ranking = 'AIS'")
        content1 = cur.fetchall()
        cur.execute("SELECT journal_name FROM rankings WHERE ranking = 'VHB'")
        content2 = cur.fetchall()
        cur.execute("SELECT journal_name FROM rankings WHERE ranking = 'FT-50'")
        content3 = cur.fetchall()
        cur.execute(
            "SELECT journal_name FROM rankings WHERE ranking = 'Beall`s Predatory Journals'"
        )
        content4 = cur.fetchall()
        ranking = ""
        in_ranking_included = False
        for journal_name in content1:
            if journal in journal_name.values():
                cur.execute(
                    "SELECT impact_factor FROM rankings WHERE ranking = 'AIS' AND journal_name = ?",
                    (journal,),
                )
                ergebnisse1 = cur.fetchall()
                for ergebnis in ergebnisse1:
                    impact_factor1 = ergebnis["impact_factor"]
                    if impact_factor1 is None:
                        ranking += "Senior Scholars' List of Premier Journals; "
                        in_ranking_included = True
                    else:
                        ranking += (
                            "Senior Scholars' List of Premier Journals "
                            + str(impact_factor1)
                            + "; "
                        )
                        in_ranking_included = True
        for journal_name in content2:
            if journal in journal_name.values():
                cur.execute(
                    "SELECT impact_factor FROM rankings WHERE ranking = 'VHB' AND journal_name = ?",
                    (journal,),
                )
                ergebnisse2 = cur.fetchall()
                for ergebnis in ergebnisse2:
                    impact_factor2 = ergebnis["impact_factor"]
                    if impact_factor2 is None:
                        ranking += "VHB-JOULQUAL3; "
                        in_ranking_included = True
                    else:
                        ranking += "VHB-JOURQUAL3 " + str(impact_factor2) + "; "
                        in_ranking_included = True
        for journal_name in content3:
            if journal in journal_name.values():
                ranking += "FT50  "
                in_ranking_included = True
        for journal_name in content4:
            if journal in journal_name.values():
                ranking = "Predatory Journal: Do not include!  "
<<<<<<< HEAD
                in_ranking_included = True
        if in_ranking_included == False:
=======
                in_ranking_included = True 
        if in_ranking_included is False:
>>>>>>> f6614e03
            ranking = "not included in a ranking  "
        ranking = ranking[:-2]
        return ranking.strip()

    def __dict_factory(self, cursor: sqlite3.Cursor, row: dict) -> dict:
        ret_dict = {}
        for idx, col in enumerate(cursor.description):
            ret_dict[col[0]] = row[idx]
        return ret_dict

    def __get_record_hash(self, *, record_dict: dict) -> str:
        # Note : may raise NotEnoughDataToIdentifyException
        string_to_hash = colrev.record.Record(data=record_dict).create_colrev_id()
        return hashlib.sha256(string_to_hash.encode("utf-8")).hexdigest()

    # def __increment_hash(self, *, paper_hash: str) -> str:
    #     plaintext = binascii.unhexlify(paper_hash)
    #     # also, we'll want to know our length later on
    #     plaintext_length = len(plaintext)
    #     plaintext_number = int.from_bytes(plaintext, "big")

    #     # recommendation: do not increment by 1
    #     plaintext_number += 10
    #     plaintext_number = plaintext_number % self.max_len_sha256

    #     new_plaintext = plaintext_number.to_bytes(plaintext_length, "big")
    #     new_hex = binascii.hexlify(new_plaintext)
    #     # print(new_hex.decode("utf-8"))

    #     return new_hex.decode("utf-8")

    def __get_tei_index_file(self, *, paper_hash: str) -> Path:
        return self.teiind_path / Path(f"{paper_hash[:2]}/{paper_hash[2:]}.tei.xml")

    # def __index_author(
    #     self, tei: colrev.env.tei_parser.TEIParser, record_dict: dict
    # ) -> None:
    #     print("index_author currently not implemented")
    # author_details = tei.get_author_details()
    # # Iterate over curated metadata and enrich it based on TEI (may vary in quality)
    # for author in record_dict.get("author", "").split(" and "):
    #     if "," not in author:
    #         continue
    #     author_dict = {}
    #     author_dict["surname"] = author.split(", ")[0]
    #     author_dict["forename"] = author.split(", ")[1]
    #     for author_detail in author_details:
    #         if author_dict["surname"] == author_detail["surname"]:
    #             # Add complementary details
    #             author_dict = {**author_dict, **author_detail}
    #     self.open_search.index(index=self.AUTHOR_INDEX, body=author_dict)

    def __index_tei_document(self, *, recs_to_index: list) -> None:
        if not self.__index_tei:
            return
        for record_dict in recs_to_index:
            if not Path(record_dict.get("file", "NA")).is_file():
                continue

            try:
                paper_hash = record_dict["id"]
                tei_path = self.__get_tei_index_file(paper_hash=paper_hash)
                tei_path.parents[0].mkdir(exist_ok=True, parents=True)
                if not tei_path.is_file():
                    print(f"Create tei for {record_dict['file']}")
                tei = colrev.env.tei_parser.TEIParser(
                    environment_manager=self.environment_manager,
                    pdf_path=Path(record_dict["file"]),
                    tei_path=tei_path,
                )

                record_dict["tei"] = str(tei_path)
                record_dict["fulltext"] = tei.get_tei_str()

                # self.__index_author(tei=tei, record_dict=record_dict)

            except (
                colrev_exceptions.TEIException,
                AttributeError,
                colrev_exceptions.ServiceNotAvailableException,
            ):  # pragma: no cover
                pass

    def __amend_record(
        self, *, cur: sqlite3.Cursor, item: dict, curated_fields: list
    ) -> None:
        """Adds layered fields to amend existing records"""

        record_dict = self.__get_record_from_row(row=item)

        layered_fields = []
        cur.execute(self.SELECT_LAYERD_FIELDS_QUERY, (item["id"],))
        for row in cur.fetchall():
            if row["layered_fields"]:
                layered_fields = json.loads(row["layered_fields"])

            break
        for curated_field in curated_fields:
            if curated_field not in record_dict:
                continue
            source = record_dict["colrev_data_provenance"][curated_field]["source"]
            layered_fields.append(
                {
                    "key": curated_field,
                    "value": record_dict[curated_field],
                    "source": source,
                }
            )

        cur.execute(
            self.UPDATE_LAYERD_FIELDS_QUERY,
            (json.dumps(layered_fields), item["id"]),
        )

    def get_fields_to_remove(self, *, record_dict: dict) -> list:
        """Compares the record to available toc items and
        returns fields to remove (if any)"""
        # pylint: disable=too-many-return-statements

        fields_to_remove: typing.List[str] = []
        if "journal" not in record_dict and record_dict["ENTRYTYPE"] != "article":
            return fields_to_remove

        internal_record_dict = deepcopy(record_dict)

        if all(x in internal_record_dict.keys() for x in ["volume", "number"]):
            try:
                toc_key_full = colrev.record.Record(
                    data=internal_record_dict
                ).get_toc_key()

                if self.__toc_exists(toc_item=toc_key_full):
                    return fields_to_remove
            except colrev_exceptions.NotTOCIdentifiableException:
                return fields_to_remove
            wo_nr = deepcopy(internal_record_dict)
            del wo_nr["number"]
            toc_key_wo_nr = colrev.record.Record(data=wo_nr).get_toc_key()

            if toc_key_wo_nr != "NA":
                if self.__toc_exists(toc_item=toc_key_wo_nr):
                    fields_to_remove.append("number")
                    return fields_to_remove

            wo_vol = deepcopy(internal_record_dict)
            del wo_vol["volume"]
            toc_key_wo_vol = colrev.record.Record(data=wo_vol).get_toc_key()
            if toc_key_wo_vol != "NA":
                if self.__toc_exists(toc_item=toc_key_wo_vol):
                    fields_to_remove.append("volume")
                    return fields_to_remove

            wo_vol_nr = deepcopy(internal_record_dict)
            del wo_vol_nr["volume"]
            del wo_vol_nr["number"]
            toc_key_wo_vol_nr = colrev.record.Record(data=wo_vol_nr).get_toc_key()
            if toc_key_wo_vol_nr != "NA":
                if self.__toc_exists(toc_item=toc_key_wo_vol_nr):
                    fields_to_remove.append("number")
                    fields_to_remove.append("volume")
                    return fields_to_remove

        return fields_to_remove

    def __get_index_toc(self, *, record_dict: dict) -> typing.Tuple[str, str]:
        toc_key = colrev.record.Record(data=record_dict).get_toc_key()
        record_dict["colrev_id"] = colrev.record.Record(
            data=record_dict
        ).create_colrev_id()
        return toc_key, record_dict["colrev_id"]

    def __add_index_toc(self, *, toc_to_index: dict) -> None:
        list_to_add = list(toc_to_index.items())
        if not self.sqlite_connection:
            return
        cur = self.sqlite_connection.cursor()
        try:
            cur.executemany(f"INSERT INTO {self.TOC_INDEX} VALUES(?, ?)", list_to_add)
        except sqlite3.IntegrityError as exc:
            if self.verbose_mode:
                print(exc)
        finally:
            if self.sqlite_connection:
                self.sqlite_connection.commit()

    def __add_index_records(self, *, recs_to_index: list, curated_fields: list) -> None:
        list_to_add = [
            {k: v for k, v in el.items() if k in self.RECORDS_INDEX_KEYS}
            for el in recs_to_index
        ]

        if not self.sqlite_connection:
            return
        cur = self.sqlite_connection.cursor()
        for item in list_to_add:
            while True:
                for records_index_required_key in self.RECORDS_INDEX_KEYS:
                    if records_index_required_key not in item:
                        item[records_index_required_key] = ""
                if item["id"] == "":
                    print("NO ID IN RECORD")
                    break
                try:
                    cur.execute(
                        f"INSERT INTO {self.RECORD_INDEX} "
                        f"VALUES(:{', :'.join(self.RECORDS_INDEX_KEYS)})",
                        item,
                    )
                    break
                except sqlite3.IntegrityError:
                    if not curated_fields:
                        break
                    try:
                        stored_record = self.__get_item_from_index(
                            index_name=self.RECORD_INDEX,
                            key="colrev_id",
                            value=item["colrev_id"],
                        )
                        stored_colrev_id = colrev.record.Record(
                            data=stored_record
                        ).create_colrev_id()

                        if stored_colrev_id == item["colrev_id"]:
                            self.__amend_record(
                                cur=cur, item=item, curated_fields=curated_fields
                            )
                            break

                        print("Collisions (TODO):")
                        print(stored_colrev_id)
                        print(item["colrev_id"])

                        # print(
                        #     [
                        #         {k: v for k, v in x.items() if k != "bibtex"}
                        #         for x in stored_record
                        #     ]
                        # )
                        # print(item)
                        # to handle the collision:
                        # print(f"Collision: {paper_hash}")
                        # print(cid_to_index)
                        # print(saved_record_cid)
                        # print(saved_record)
                        # paper_hash = self.__increment_hash(paper_hash=paper_hash)
                        # item["id"] = paper_hash
                        # continue in while-loop/try to insert...
                    except colrev_exceptions.RecordNotInIndexException:
                        break

        if self.sqlite_connection:
            self.sqlite_connection.commit()

    def __get_record_from_row(self, *, row: dict) -> dict:
        parser = bibtex.Parser()
        bib_data = parser.parse_string(row["bibtex"])
        ret = colrev.dataset.Dataset.parse_records_dict(records_dict=bib_data.entries)
        retrieved_record = list(ret.values())[0]

        # append layered fields
        if row["layered_fields"]:
            layered_fields = json.loads(row["layered_fields"])
            for layered_field in layered_fields:
                retrieved_record[layered_field["key"]] = layered_field["value"]
                if "colrev_data_provenance" not in retrieved_record:
                    retrieved_record["colrev_data_provenance"] = {}
                retrieved_record["colrev_data_provenance"][layered_field["key"]] = {
                    "source": layered_field["source"],
                    "note": "",
                }
        return retrieved_record

    def __retrieve_based_on_colrev_id(self, *, cids_to_retrieve: list) -> dict:
        # Note : may raise NotEnoughDataToIdentifyException

        for cid_to_retrieve in cids_to_retrieve:
            try:
                retrieved_record = self.__get_item_from_index(
                    index_name=self.RECORD_INDEX,
                    key="colrev_id",
                    value=cid_to_retrieve,
                )
                return retrieved_record

            except colrev_exceptions.RecordNotInIndexException:
                continue  # continue with the next cid_to_retrieve

        raise colrev_exceptions.RecordNotInIndexException()

    def _retrieve_from_github_curation(
        self, *, record_dict: dict
    ) -> dict:  # pragma: no cover
        ret = {}
        try:
            gh_url, record_id = record_dict["curation_ID"].split("#")

            temp_path = Path.home().joinpath("colrev").joinpath("test")
            temp_path.mkdir(exist_ok=True, parents=True)
            target_path = Path(temp_path) / Path(gh_url.split("/")[-1])
            if not target_path.is_dir():
                git.Repo.clone_from(
                    gh_url,  # .replace("https://github.com/", "git@github.com:") + ".git",
                    str(target_path),
                    depth=1,
                )

            content = ""
            with open(target_path / Path("data/records.bib"), encoding="utf-8") as file:
                content = file.read()

            parser = bibtex.Parser()
            bib_data = parser.parse_string(content)
            ret = colrev.dataset.Dataset.parse_records_dict(
                records_dict=bib_data.entries
            )
        except GitCommandError:
            pass

        if record_id not in ret:
            raise colrev_exceptions.RecordNotInIndexException

        ret[record_id]["curation_ID"] = record_dict["curation_ID"]
        return ret[record_id]

    def __retrieve_from_record_index(self, *, record_dict: dict) -> dict:
        # Note : may raise NotEnoughDataToIdentifyException

        record = colrev.record.Record(data=record_dict)

        if not self.__sqlite_available:
            if record_dict.get("curation_ID", "NA").startswith("https://github.com/"):
                return self._retrieve_from_github_curation(record_dict=record_dict)
            raise colrev_exceptions.RecordNotInIndexException

        if "colrev_id" in record.data:
            cid_to_retrieve = record.get_colrev_id()
        else:
            cid_to_retrieve = [record.create_colrev_id()]

        retrieved_record = self.__retrieve_based_on_colrev_id(
            cids_to_retrieve=cid_to_retrieve
        )
        if retrieved_record["ENTRYTYPE"] != record_dict["ENTRYTYPE"]:
            raise colrev_exceptions.RecordNotInIndexException
        return retrieved_record

    def __prepare_record_for_return(
        self,
        *,
        record_dict: dict,
        include_file: bool = False,
        include_colrev_ids: bool = False,
    ) -> dict:
        """Prepare a record for return (from local index)"""

        # pylint: disable=too-many-branches

        # Note : remove fulltext before parsing because it raises errors
        fulltext_backup = record_dict.get("fulltext", "NA")

        keys_to_remove = (
            "colrev_origin",
            "fulltext",
            "tei_file",
            "grobid-version",
            "excl_criteria",
            "exclusion_criteria",
            "screening_criteria",
            "local_curated_metadata",
            "metadata_source_repository_paths",
        )

        for key in keys_to_remove:
            record_dict.pop(key, None)

        # Note: record['file'] should be an absolute path by definition
        # when stored in the LocalIndex
        if "file" in record_dict:
            if not Path(record_dict["file"]).is_file():
                del record_dict["file"]

        if not include_colrev_ids and "colrev_id" in record_dict:
            if "colrev_id" in record_dict:
                del record_dict["colrev_id"]

        if include_file:
            if fulltext_backup != "NA":
                record_dict["fulltext"] = fulltext_backup
        else:
            if "file" in record_dict:
                del record_dict["file"]
            if "file" in record_dict.get("colrev_data_provenance", {}):
                del record_dict["colrev_data_provenance"]["file"]
            if "colrev_pdf_id" in record_dict:
                del record_dict["colrev_pdf_id"]
            if "colrev_pdf_id" in record_dict.get("colrev_data_provenance", {}):
                del record_dict["colrev_data_provenance"]["colrev_pdf_id"]

        record = colrev.record.Record(data=record_dict)
        record.set_status(target_state=colrev.record.RecordState.md_prepared)

        if "CURATED" in record_dict.get("colrev_masterdata_provenance", {}):
            identifier_string = (
                record_dict["colrev_masterdata_provenance"]["CURATED"]["source"]
                + "#"
                + record_dict["ID"]
            )
            record_dict["curation_ID"] = identifier_string

        return record_dict

    def search(self, *, query: str) -> list[colrev.record.Record]:
        """Run a search for records"""

        records_to_return = []
        try:
            self.thread_lock.acquire(timeout=60)
            cur = self.__get_sqlite_cursor()
            selected_row = None
            cur.execute(f"{self.SELECT_ALL_QUERIES[self.RECORD_INDEX] } {query}")
            for row in cur.fetchall():
                selected_row = row

                retrieved_record = self.__get_record_from_row(row=selected_row)

                retrieved_record = self.__prepare_record_for_return(
                    record_dict=retrieved_record, include_file=False
                )
                records_to_return.append(colrev.record.Record(data=retrieved_record))
        except sqlite3.OperationalError:
            pass
        finally:
            self.thread_lock.release()

        return records_to_return

    def __outlets_duplicated(self) -> bool:
        print("Validate curated metadata")

        try:
            curated_outlets = self.environment_manager.get_curated_outlets()

            if len(curated_outlets) != len(set(curated_outlets)):
                duplicated = [
                    item
                    for item, count in collections.Counter(curated_outlets).items()
                    if count > 1
                ]
                print(
                    f"Error: Duplicate outlets in curated_metadata : {','.join(duplicated)}"
                )
                return True

        except colrev_exceptions.CuratedOutletNotUnique as exc:
            print(exc)
            return True
        return False

    def __apply_status_requirements(self, *, record_dict: dict) -> None:
        if "colrev_status" not in record_dict:
            raise colrev_exceptions.RecordNotIndexableException()

        # It is important to exclude md_prepared if the LocalIndex
        # is used to dissociate duplicates
        if (
            record_dict["colrev_status"]
            in colrev.record.RecordState.get_non_processed_states()
        ):
            raise colrev_exceptions.RecordNotIndexableException()

        # Some prescreen_excluded records are not prepared
        if (
            record_dict["colrev_status"]
            == colrev.record.RecordState.rev_prescreen_excluded
        ):
            raise colrev_exceptions.RecordNotIndexableException()

    def __remove_fields(self, record_dict: dict) -> None:
        # Do not cover deprecated fields
        for deprecated_field in ["pdf_hash"]:
            if deprecated_field in record_dict:
                print(f"Removing deprecated field: {deprecated_field}")
                del record_dict[deprecated_field]

        if "screening_criteria" in record_dict:
            del record_dict["screening_criteria"]
        # Note: if the colrev_pdf_id has not been checked,
        # we cannot use it for retrieval or preparation.
        post_pdf_prepared_states = colrev.record.RecordState.get_post_x_states(
            state=colrev.record.RecordState.pdf_prepared
        )
        if record_dict["colrev_status"] not in post_pdf_prepared_states:
            if "colrev_pdf_id" in record_dict:
                del record_dict["colrev_pdf_id"]

        # Note : numbers of citations change regularly.
        # They should be retrieved from sources like crossref/doi.org
        if "cited_by" in record_dict:
            del record_dict["cited_by"]
        if record_dict.get("year", "NA").isdigit():
            record_dict["year"] = int(record_dict["year"])
        else:
            raise colrev_exceptions.RecordNotIndexableException()

        if "language" in record_dict:
            if len(record_dict["language"]) != 3:
                print(f'Language not in ISO 639-3 format: {record_dict["language"]}')
                del record_dict["language"]

    def __adjust_provenance_for_indexint(self, *, record_dict: dict) -> None:
        # Provenance should point to the original repository path.
        # If the provenance/source was example.bib (and the record is amended during indexing)
        # we wouldn't know where the example.bib belongs to.
        record = colrev.record.Record(data=record_dict)
        for key in list(record.data.keys()):
            if (
                key
                not in colrev.record.Record.identifying_field_keys
                + colrev.record.Record.provenance_keys
                + [
                    "ID",
                    "ENTRYTYPE",
                    "local_curated_metadata",
                    "metadata_source_repository_paths",
                ]
            ):
                if key not in record.data.get("colrev_data_provenance", {}):
                    record.add_data_provenance(
                        key=key,
                        source=record_dict["metadata_source_repository_paths"],
                    )
                elif (
                    "CURATED"
                    not in record.data["colrev_data_provenance"][key]["source"]
                ):
                    record.add_data_provenance(
                        key=key,
                        source=record_dict["metadata_source_repository_paths"],
                    )
            elif not record.masterdata_is_curated():
                record.add_masterdata_provenance(
                    key=key, source=record_dict["metadata_source_repository_paths"]
                )

        # Make sure that we don't add provenance information without corresponding fields
        if "colrev_data_provenance" in record.data:
            provenance_keys = list(record.data.get("colrev_data_provenance", {}).keys())
            for provenance_key in provenance_keys:
                if provenance_key not in record.data:
                    del record.data["colrev_data_provenance"][provenance_key]
        if not record.masterdata_is_curated():
            if "colrev_masterdata_provenance" in record.data:
                provenance_keys = list(
                    record.data.get("colrev_masterdata_provenance", {}).keys()
                )
                for provenance_key in provenance_keys:
                    if provenance_key not in record.data:
                        del record.data["colrev_masterdata_provenance"][provenance_key]

        record_dict = record.get_data()

    def __prep_fields_for_indexing(self, *, record_dict: dict) -> None:
        # Note : this is the first run, no need to split/list
        if "colrev/curated_metadata" in record_dict["metadata_source_repository_paths"]:
            # Note : local_curated_metadata is important to identify non-duplicates
            # between curated_metadata_repositories
            record_dict["local_curated_metadata"] = "yes"

        # Note : file paths should be absolute when added to the LocalIndex
        if "file" in record_dict:
            pdf_path = Path(record_dict["file"])
            if pdf_path.is_file():
                record_dict["file"] = str(pdf_path)
            else:
                del record_dict["file"]

        if "colrev_origin" in record_dict:
            del record_dict["colrev_origin"]

        self.__adjust_provenance_for_indexint(record_dict=record_dict)

    def _prepare_record_for_indexing(self, *, record_dict: dict) -> dict:
        self.__apply_status_requirements(record_dict=record_dict)
        self.__remove_fields(record_dict=record_dict)
        self.__prep_fields_for_indexing(record_dict=record_dict)

        return record_dict

    def __get_index_record(self, *, record_dict: dict) -> dict:
        try:
            record_dict = self._prepare_record_for_indexing(record_dict=record_dict)
            cid_to_index = colrev.record.Record(data=record_dict).create_colrev_id()
            record_dict["colrev_id"] = cid_to_index
            record_dict["citation_key"] = record_dict["ID"]
            record_dict["id"] = self.__get_record_hash(record_dict=record_dict)
        except colrev_exceptions.NotEnoughDataToIdentifyException as exc:
            missing_key = ""
            if exc.missing_fields is not None:
                missing_key = ",".join(exc.missing_fields)
            raise colrev_exceptions.RecordNotIndexableException(
                missing_key=missing_key
            ) from exc

        return record_dict

    def index_records(
        self,
        *,
        records: dict,
        repo_source_path: Path,
        curation_url: str,
        curated_masterdata: bool,
        curated_fields: list,
    ) -> None:
        """Index a CoLRev project"""

        recs_to_index = []
        toc_to_index: typing.Dict[str, str] = {}
        for record_dict in tqdm(records.values()):
            try:
                copy_for_toc_index = deepcopy(record_dict)

                # Add metadata_source_repository_paths : list of repositories from which
                # the record was integrated. Important for is_duplicate(...)
                record_dict.update(
                    metadata_source_repository_paths=str(repo_source_path)
                )

                if curated_fields:
                    for curated_field in curated_fields:
                        colrev.record.Record(data=record_dict).add_data_provenance(
                            key=curated_field, source=f"CURATED:{curation_url}"
                        )
                if curated_masterdata:
                    record_dict.update(
                        colrev_masterdata_provenance=f"CURATED:{curation_url};;"
                    )

                # Set absolute file paths and set bibtex field (for simpler retrieval)
                if "file" in record_dict:
                    record_dict.update(
                        file=repo_source_path / Path(record_dict["file"])
                    )
                record_dict["bibtex"] = colrev.dataset.Dataset.parse_bibtex_str(
                    recs_dict_in={record_dict["ID"]: record_dict}
                )
                record_dict = self.__get_index_record(record_dict=record_dict)
                recs_to_index.append(record_dict)

                if curated_masterdata and record_dict.get("ENTRYTYPE", "") in [
                    "article",
                    "inproceedings",
                ]:
                    toc_item, colrev_id = self.__get_index_toc(
                        record_dict=copy_for_toc_index
                    )
                    if toc_item in toc_to_index:
                        toc_to_index[toc_item] += f";{colrev_id}"
                    else:
                        toc_to_index[toc_item] = colrev_id

            except (
                colrev_exceptions.RecordNotIndexableException,
                colrev_exceptions.NotTOCIdentifiableException,
            ) as exc:
                if self.verbose_mode:
                    print(exc)
                    print(record_dict)

        # Select fields and insert into index (sqlite)
        self.__index_tei_document(recs_to_index=recs_to_index)
        self.__add_index_records(
            recs_to_index=recs_to_index, curated_fields=curated_fields
        )
        if curated_masterdata:
            self.__add_index_toc(toc_to_index=toc_to_index)

    def __load_masterdata_curations(self) -> dict:  # pragma: no cover
        # Note : the following should be replaced by heuristics
        # based on the data (between colrev load and prep)
        masterdata_curations = {}
        filedata = colrev.env.utils.get_package_file_content(
            file_path=Path("template/ops/masterdata_curations.csv")
        )

        if filedata:
            for masterdata_curation in filedata.decode("utf-8").splitlines():
                masterdata_curations[
                    masterdata_curation.lower()
                ] = masterdata_curation.lower()

        return masterdata_curations

    def reinitialize_sqlite_db(self) -> None:
        """Reinitialize the SQLITE database ()"""
        print(f"Reinitialize {self.RECORD_INDEX} and {self.TOC_INDEX}")
        # Note : the tei-directory should be removed manually.

        cur = self.__get_sqlite_cursor(init=True)
        cur.execute(f"drop table if exists {self.RECORD_INDEX}")
        cur.execute(
            f"CREATE TABLE {self.RECORD_INDEX}(id TEXT PRIMARY KEY, "
            + ",".join(self.RECORDS_INDEX_KEYS[1:])
            + ")"
        )
        cur.execute(f"drop table if exists {self.TOC_INDEX}")
        cur.execute(
            f"CREATE TABLE {self.TOC_INDEX}(toc_key TEXT PRIMARY KEY, colrev_ids)"
        )
        if self.sqlite_connection:
            self.sqlite_connection.commit()

    def index_colrev_project(
        self, *, repo_source_path: Path
    ) -> None:  # pragma: no cover
        """Index a CoLRev project"""
        try:
            if not Path(repo_source_path).is_dir():
                print(f"Warning {repo_source_path} not a directory")
                return

            print(f"Index records from {repo_source_path}")
            os.chdir(repo_source_path)
            review_manager = colrev.review_manager.ReviewManager(
                path_str=str(repo_source_path)
            )

            check_operation = colrev.operation.CheckOperation(
                review_manager=review_manager
            )

            if review_manager.dataset.get_repo().active_branch.name != "main":
                print(
                    f"{colors.ORANGE}Warning: {repo_source_path} not on main branch{colors.END}"
                )

            if not check_operation.review_manager.dataset.records_file.is_file():
                return
            records = check_operation.review_manager.dataset.load_records_dict()

            curation_endpoints = [
                x
                for x in check_operation.review_manager.settings.data.data_package_endpoints
                if x["endpoint"] == "colrev.colrev_curation"
            ]

            curated_fields = []
            curation_url = ""
            if curation_endpoints:
                curation_endpoint = curation_endpoints[0]
                # Set masterdata_provenace to CURATED:{url}
                curation_url = curation_endpoint["curation_url"]
                if (
                    not check_operation.review_manager.settings.is_curated_masterdata_repo()
                ):
                    # Curated fields/layered_fields only for non-masterdata-curated repos
                    # Add curation_url to curated fields (provenance)
                    curated_fields = curation_endpoint["curated_fields"]

            curated_masterdata = (
                check_operation.review_manager.settings.is_curated_masterdata_repo()
            )

            self.index_records(
                records=records,
                repo_source_path=repo_source_path,
                curated_fields=curated_fields,
                curation_url=curation_url,
                curated_masterdata=curated_masterdata,
            )

        except colrev_exceptions.CoLRevException as exc:
            print(exc)

    def index(self) -> None:  # pragma: no cover
        """Index all registered CoLRev projects"""

        # pylint: disable=import-outside-toplevel
        # pylint: disable=redefined-outer-name
        # pylint: disable=cyclic-import
        # pylint: disable=too-many-branches
        # pylint: disable=too-many-locals
        import colrev.review_manager

        # Note : this task takes long and does not need to run often
        session = requests_cache.CachedSession(
            str(colrev.env.environment_manager.EnvironmentManager.cache_path),
            backend="sqlite",
            expire_after=timedelta(days=30),
        )
        # Note : lambda is necessary to prevent immediate function call
        # pylint: disable=unnecessary-lambda
        Timer(0.1, lambda: session.remove_expired_responses()).start()

        if self.__outlets_duplicated():
            return

        self.reinitialize_sqlite_db()

        repo_source_paths = [
            x["repo_source_path"]
            for x in self.environment_manager.load_environment_registry()
        ]
        if not repo_source_paths:
            env_resources = colrev.env.resources.Resources()
            curated_resources = list(self.__load_masterdata_curations().values())
            for curated_resource in curated_resources:
                print(f"Install {curated_resource}")
                env_resources.install_curated_resource(
                    curated_resource=curated_resource
                )

            repo_source_paths = [
                x["repo_source_path"]
                for x in self.environment_manager.load_environment_registry()
            ]

        for repo_source_path in repo_source_paths:
            self.index_colrev_project(repo_source_path=repo_source_path)

        # for annotator in self.annotators_path.glob("*/annotate.py"):
        #     print(f"Load {annotator}")

        #     annotator_module = ....load_source("annotator_module", str(annotator))
        #     annotate = getattr(annotator_module, "annotate")
        #     annotate(self)
        # Note : es.update can use functions applied to each record (for the update)

    def get_year_from_toc(self, *, record_dict: dict) -> str:
        """Determine the year of a paper based on its table-of-content (journal-volume-number)"""

        try:
            toc_key = colrev.record.Record(data=record_dict).get_toc_key()
            toc_items = []
            if self.__toc_exists(toc_item=toc_key):
                res = self.__get_item_from_index(
                    index_name=self.TOC_INDEX, key="toc_key", value=toc_key
                )
                toc_items = res.get("colrev_ids", "").split(";")  # type: ignore

            if not toc_items:
                raise colrev_exceptions.TOCNotAvailableException()

            toc_records_colrev_id = toc_items[0]

            record_dict = self.__get_item_from_index(
                index_name=self.RECORD_INDEX,
                key="colrev_id",
                value=toc_records_colrev_id,
            )

            year = record_dict.get("year", "NA")

            return year

        except (
            colrev_exceptions.NotEnoughDataToIdentifyException,
            colrev_exceptions.NotTOCIdentifiableException,
        ) as exc:
            raise colrev_exceptions.TOCNotAvailableException() from exc

    def __toc_exists(self, *, toc_item: str) -> bool:
        try:
            self.thread_lock.acquire(timeout=60)
            cur = self.__get_sqlite_cursor()
            cur.execute(
                self.SELECT_KEY_QUERIES[(self.TOC_INDEX, "toc_key")], (toc_item,)
            )
            selected_row = cur.fetchone()
            self.thread_lock.release()
            if not selected_row:
                return False
            return True
        except sqlite3.OperationalError:
            self.thread_lock.release()
        except AttributeError:  # ie. no sqlite database available
            return False
        return False

    def __get_toc_items_for_toc_retrieval(
        self, *, toc_key: str, search_across_tocs: bool
    ) -> list:
        toc_items = []

        if self.__toc_exists(toc_item=toc_key):
            res = self.__get_item_from_index(
                index_name=self.TOC_INDEX, key="toc_key", value=toc_key
            )
            toc_items = res.get("colrev_ids", "").split(";")  # type: ignore
        else:
            if not search_across_tocs:
                raise colrev_exceptions.RecordNotInIndexException()

        if not toc_items and search_across_tocs:
            try:
                partial_toc_key = toc_key.replace("|-", "")
                retrieved_tocs = self.__get_items_from_index(
                    index_name=self.TOC_INDEX,
                    query=("toc_key LIKE ?", [f"{partial_toc_key}%"]),
                )
                toc_items = [x["colrev_ids"].split(";") for x in retrieved_tocs]
                toc_items = [item for sublist in toc_items for item in sublist]

            except (
                colrev_exceptions.NotTOCIdentifiableException,
                KeyError,
            ) as exc:
                raise colrev_exceptions.RecordNotInIndexException() from exc

        if not toc_items:
            raise colrev_exceptions.RecordNotInIndexException()
        return toc_items

    def retrieve_from_toc(
        self,
        *,
        record_dict: dict,
        similarity_threshold: float,
        include_file: bool = False,
        search_across_tocs: bool = False,
    ) -> dict:
        """Retrieve a record from the toc (table-of-contents)"""

        try:
            # Note: in NotTOCIdentifiableException cases, we still need a toc_key.
            # to accomplish this, the get_toc_key() may acced an "accept_incomplete" flag
            # try:
            toc_key = colrev.record.Record(data=record_dict).get_toc_key()
            # except colrev_exceptions.NotTOCIdentifiableException as exc:
            #     if not search_across_tocs:
            #         raise colrev_exceptions.RecordNotInIndexException() from exc

            toc_items = self.__get_toc_items_for_toc_retrieval(
                toc_key=toc_key, search_across_tocs=search_across_tocs
            )

            if search_across_tocs:
                record_colrev_id = colrev.record.Record(
                    data=record_dict
                ).create_colrev_id(assume_complete=True)

            else:
                record_colrev_id = colrev.record.Record(
                    data=record_dict
                ).create_colrev_id()

            sim_list = []

            for toc_records_colrev_id in toc_items:
                # Note : using a simpler similarity measure
                # because the publication outlet parameters are already identical
                sim_value = fuzz.ratio(record_colrev_id, toc_records_colrev_id) / 100
                sim_list.append(sim_value)

            if not sim_list:
                raise colrev_exceptions.RecordNotInTOCException(
                    record_id=record_dict["ID"], toc_key=toc_key
                )

            if max(sim_list) < similarity_threshold:
                raise colrev_exceptions.RecordNotInTOCException(
                    record_id=record_dict["ID"], toc_key=toc_key
                )

            if search_across_tocs:
                second_highest = list(set(sim_list))[-2]
                # Require a minimum difference to the next most similar record
                if (max(sim_list) - second_highest) < 0.2:
                    raise colrev_exceptions.RecordNotInIndexException()

            toc_records_colrev_id = toc_items[sim_list.index(max(sim_list))]

            record_dict = self.__get_item_from_index(
                index_name=self.RECORD_INDEX,
                key="colrev_id",
                value=toc_records_colrev_id,
            )

            return self.__prepare_record_for_return(
                record_dict=record_dict, include_file=include_file
            )

        except (
            colrev_exceptions.NotEnoughDataToIdentifyException,
            KeyError,
        ):
            pass

        raise colrev_exceptions.RecordNotInIndexException()

    def __get_items_from_index(
        self, *, index_name: str, query: typing.Tuple[str, list[str]]
    ) -> list:
        try:
            self.thread_lock.acquire(timeout=60)
            cur = self.__get_sqlite_cursor()
            select_all_query = f"{self.SELECT_ALL_QUERIES[index_name]} {query[0]}"
            cur.execute(select_all_query, query[1])
            results = cur.fetchall()
            self.thread_lock.release()
            return results

        except sqlite3.OperationalError as exc:
            self.thread_lock.release()
            raise colrev_exceptions.RecordNotInIndexException() from exc
        except AttributeError as exc:
            raise colrev_exceptions.RecordNotInIndexException() from exc

    def __get_item_from_index(self, *, index_name: str, key: str, value: str) -> dict:
        try:
            self.thread_lock.acquire(timeout=60)
            cur = self.__get_sqlite_cursor()

            # in the following, collisions should be handled.
            # paper_hash = hashlib.sha256(cid_to_retrieve.encode("utf-8")).hexdigest()
            # Collision
            # paper_hash = self.__increment_hash(paper_hash=paper_hash)

            cur.execute(self.SELECT_KEY_QUERIES[(index_name, key)], (value,))

            selected_row = cur.fetchone()
            self.thread_lock.release()

            if not selected_row:
                raise colrev_exceptions.RecordNotInIndexException()

            retrieved_record = {}
            if self.RECORD_INDEX == index_name:
                retrieved_record = self.__get_record_from_row(row=selected_row)
            else:
                retrieved_record = selected_row

            if key == "colrev_id":
                if (
                    value
                    != colrev.record.Record(data=retrieved_record).create_colrev_id()
                ):
                    raise colrev_exceptions.RecordNotInIndexException()
            else:
                if key not in retrieved_record:
                    raise colrev_exceptions.RecordNotInIndexException()

                if value != retrieved_record[key]:
                    raise colrev_exceptions.RecordNotInIndexException()
            return retrieved_record

        except sqlite3.OperationalError as exc:
            self.thread_lock.release()
            raise colrev_exceptions.RecordNotInIndexException() from exc

    def retrieve_based_on_colrev_pdf_id(self, *, colrev_pdf_id: str) -> dict:
        """
        Convenience function to retrieve the indexed record_dict metadata
        based on a colrev_pdf_id
        """

        record_dict = self.__get_item_from_index(
            index_name=self.RECORD_INDEX,
            key="colrev_pdf_id",
            value=colrev_pdf_id,
        )

        record_to_import = self.__prepare_record_for_return(
            record_dict=record_dict, include_file=True
        )
        if "file" in record_to_import:
            del record_to_import["file"]
        return record_to_import

    def retrieve(
        self,
        *,
        record_dict: dict,
        include_file: bool = False,
        include_colrev_ids: bool = False,
    ) -> dict:
        """
        Convenience function to retrieve the indexed record_dict metadata
        based on another record_dict
        """

        # To avoid modifications to the original record
        record_dict = deepcopy(record_dict)

        retrieved_record_dict: typing.Dict = {}
        # 1. Try the record index
        try:
            retrieved_record_dict = self.__retrieve_from_record_index(
                record_dict=record_dict
            )
        except (
            colrev_exceptions.RecordNotInIndexException,
            colrev_exceptions.NotEnoughDataToIdentifyException,
        ) as exc:
            if self.verbose_mode:
                print(exc)
                print(f"{record_dict['ID']} - no exact match")

        # 2. Try using global-ids
        if not retrieved_record_dict and self.__sqlite_available:
            remove_colrev_id = False
            if "colrev_id" not in record_dict:
                try:
                    record_dict["colrev_id"] = colrev.record.Record(
                        data=record_dict
                    ).create_colrev_id()
                    remove_colrev_id = True
                except colrev_exceptions.NotEnoughDataToIdentifyException:
                    pass
            for key, value in record_dict.items():
                if key not in self.global_keys or "ID" == key:
                    continue

                retrieved_record_dict = self.__get_item_from_index(
                    index_name=self.RECORD_INDEX, key=key, value=value
                )
                if key in retrieved_record_dict:
                    if retrieved_record_dict[key] == value:
                        break
                retrieved_record_dict = {}
            if remove_colrev_id:
                del record_dict["colrev_id"]

        if not retrieved_record_dict:
            raise colrev_exceptions.RecordNotInIndexException(
                record_dict.get("ID", "no-key")
            )

        return self.__prepare_record_for_return(
            record_dict=retrieved_record_dict,
            include_file=include_file,
            include_colrev_ids=include_colrev_ids,
        )

    def is_duplicate(self, *, record1_colrev_id: list, record2_colrev_id: list) -> str:
        """Convenience function to check whether two records are a duplicate"""

        try:
            # Ensure that we receive actual lists
            # otherwise, __retrieve_based_on_colrev_id iterates over a string and
            # open_search_thread_instance.search returns random results
            assert isinstance(record1_colrev_id, list)
            assert isinstance(record2_colrev_id, list)

            # Prevent errors caused by short colrev_ids/empty lists
            if (
                any(len(cid) < 20 for cid in record1_colrev_id)
                or any(len(cid) < 20 for cid in record2_colrev_id)
                or 0 == len(record1_colrev_id)
                or 0 == len(record2_colrev_id)
            ):
                return "unknown"

            # Easy case: the initial colrev_ids overlap => duplicate
            initial_colrev_ids_overlap = not set(record1_colrev_id).isdisjoint(
                list(record2_colrev_id)
            )
            if initial_colrev_ids_overlap:
                return "yes"

            # Retrieve records from LocalIndex and use that information
            # to decide whether the records are duplicates

            r1_index = self.__retrieve_based_on_colrev_id(
                cids_to_retrieve=record1_colrev_id
            )
            r2_index = self.__retrieve_based_on_colrev_id(
                cids_to_retrieve=record2_colrev_id
            )
            # Each record may originate from multiple repositories simultaneously
            # see integration of records in __amend_record(...)
            # This information is stored in metadata_source_repository_paths (list)

            r1_metadata_source_repository_paths = r1_index[
                "metadata_source_repository_paths"
            ].split("\n")
            r2_metadata_source_repository_paths = r2_index[
                "metadata_source_repository_paths"
            ].split("\n")

            # There are no duplicates within repositories
            # because we only index records that are md_processed or beyond
            # see conditions of index_record(...)

            # The condition that two records are in the same repository is True if
            # their metadata_source_repository_paths overlap.
            # This does not change if records are also in non-overlapping repositories

            same_repository = not set(r1_metadata_source_repository_paths).isdisjoint(
                set(r2_metadata_source_repository_paths)
            )

            # colrev_ids must be used instead of IDs
            # because IDs of original repositories
            # are not available in the integrated record

            colrev_ids_overlap = not set(
                colrev.record.Record(data=r1_index).get_colrev_id()
            ).isdisjoint(
                list(list(colrev.record.Record(data=r2_index).get_colrev_id()))
            )

            if same_repository:
                if colrev_ids_overlap:
                    return "yes"
                return "no"

            # Curated metadata repositories do not curate outlets redundantly,
            # i.e., there are no duplicates between curated repositories.
            # see __outlets_duplicated(...)

            different_curated_repositories = (
                "CURATED" in r1_index.get("colrev_masterdata_provenance", "")
                and "CURATED" in r2_index.get("colrev_masterdata_provenance", "")
                and (
                    r1_index.get("colrev_masterdata_provenance", "a")
                    != r2_index.get("colrev_masterdata_provenance", "b")
                )
            )

            if different_curated_repositories:
                return "no"

        except (
            colrev_exceptions.RecordNotInIndexException,
            colrev_exceptions.NotEnoughDataToIdentifyException,
        ):
            pass

        return "unknown"


if __name__ == "__main__":
    pass<|MERGE_RESOLUTION|>--- conflicted
+++ resolved
@@ -132,24 +132,12 @@
         return self.sqlite_connection.cursor()
 
     def load_journal_rankings(self) -> None:
-<<<<<<< HEAD
-        rankings_csv_path = (
-            str(Path(__file__).parents[1])
-            / Path("template")
-            / Path("ops")
-            / Path("journal_rankings.csv")
-        )
-        conn = sqlite3.connect(self.SQLITE_PATH)  # connects to db
-        df = pd.read_csv(rankings_csv_path, encoding="cp850")  # creates data frame
-        df.to_sql("rankings", conn, if_exists="replace", index=False)
-=======
         rankings_csv_path = str(Path(__file__).parents[1]) / Path("template") /Path("ops") / Path("journal_rankings.csv")
         conn = sqlite3.connect(self.SQLITE_PATH)  
         data_frame = pd.read_csv(rankings_csv_path, encoding="cp850")  
         data_frame.to_sql(
             "rankings", conn, if_exists="replace", index=False
         )
->>>>>>> f6614e03
         conn.commit()
         conn.close()
 
@@ -209,13 +197,8 @@
         for journal_name in content4:
             if journal in journal_name.values():
                 ranking = "Predatory Journal: Do not include!  "
-<<<<<<< HEAD
-                in_ranking_included = True
+                in_ranking_included = True 
         if in_ranking_included == False:
-=======
-                in_ranking_included = True 
-        if in_ranking_included is False:
->>>>>>> f6614e03
             ranking = "not included in a ranking  "
         ranking = ranking[:-2]
         return ranking.strip()
