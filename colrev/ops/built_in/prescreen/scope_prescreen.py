#! /usr/bin/env python
"""Prescreen based on specified scope"""
from __future__ import annotations

import typing
from dataclasses import dataclass
from pathlib import Path

import zope.interface
from dataclasses_jsonschema import JsonSchemaMixin

import colrev.env.language_service
import colrev.env.package_manager
import colrev.record

if typing.TYPE_CHECKING:
    import colrev.ops.prescreen.Prescreen

# pylint: disable=too-few-public-methods
# pylint: disable=duplicate-code


@zope.interface.implementer(
    colrev.env.package_manager.PrescreenPackageEndpointInterface
)
@dataclass
class ScopePrescreen(JsonSchemaMixin):

    """Rule-based prescreen (scope)"""

    settings: ScopePrescreenSettings
    ci_supported: bool = True

    @dataclass
    class ScopePrescreenSettings(
        colrev.env.package_manager.DefaultSettings, JsonSchemaMixin
    ):
        """Settings for ScopePrescreen"""

        # pylint: disable=invalid-name
        # pylint: disable=too-many-instance-attributes

        endpoint: str
        TimeScopeFrom: typing.Optional[int]
        TimeScopeTo: typing.Optional[int]
        LanguageScope: typing.Optional[list]
        ExcludeComplementaryMaterials: typing.Optional[bool]
        OutletInclusionScope: typing.Optional[dict]
        OutletExclusionScope: typing.Optional[dict]
        ENTRYTYPEScope: typing.Optional[list]

        _details = {
            "TimeScopeFrom": {
                "tooltip": "Lower bound for the time scope",
                "min": 1900,
                "max": 2050,
            },
            "TimeScopeTo": {
                "tooltip": "Upper bound for the time scope",
                "min": 1900,
                "max": 2050,
            },
            "LanguageScope": {"tooltip": "Language scope"},
            "ExcludeComplementaryMaterials": {
                "tooltip": "Whether complementary materials (coverpages etc.) are excluded"
            },
            "OutletInclusionScope": {
                "tooltip": "Particular outlets that should be included (exclusively)"
            },
            "OutletExclusionScope": {
                "tooltip": "Particular outlets that should be excluded"
            },
            "ENTRYTYPEScope": {
                "tooltip": "Particular ENTRYTYPEs that should be included (exclusively)"
            },
        }

    settings_class = ScopePrescreenSettings

    def __init__(
        self,
        *,
        prescreen_operation: colrev.ops.prescreen.Prescreen,
        settings: dict,
    ) -> None:
        if "TimeScopeFrom" in settings:
            settings["TimeScopeFrom"] = int(settings["TimeScopeFrom"])
            assert settings["TimeScopeFrom"] > 1900
            assert settings["TimeScopeFrom"] < 2100
        if "TimeScopeTo" in settings:
            settings["TimeScopeTo"] = int(settings["TimeScopeTo"])
            assert settings["TimeScopeTo"] > 1900
            assert settings["TimeScopeTo"] < 2100
        if "LanguageScope" in settings:
            self.language_service = colrev.env.language_service.LanguageService()
            self.language_service.validate_iso_639_3_language_codes(
                lang_code_list=settings["LanguageScope"]
            )
        self.review_manager = prescreen_operation.review_manager
        self.settings = self.settings_class.load_settings(data=settings)

        self.predatory_journals_beal = self.__load_predatory_journals_beal()

        self.title_complementary_materials_keywords = (
            colrev.env.utils.load_complementary_material_keywords()
        )

    def __load_predatory_journals_beal(self) -> dict:
        predatory_journals = {}

        filedata = colrev.env.utils.get_package_file_content(
            file_path=Path("template/ops/predatory_journals_beall.csv")
        )

        if filedata:
            for pred_journal in filedata.decode("utf-8").splitlines():
                predatory_journals[pred_journal.lower()] = pred_journal.lower()

        return predatory_journals

    def __conditional_prescreen_entrytypes(self, record: colrev.record.Record) -> None:
        if self.settings.ENTRYTYPEScope:
            if record.data["ENTRYTYPE"] not in self.settings.ENTRYTYPEScope:
                record.prescreen_exclude(reason="not in ENTRYTYPEScope")

    def __conditional_prescreen_outlets_exclusion(
        self, record: colrev.record.Record
    ) -> None:
        if self.settings.OutletExclusionScope:
            if "values" in self.settings.OutletExclusionScope:
                for resource in self.settings.OutletExclusionScope["values"]:
                    for key, value in resource.items():
                        if key in record.data and record.data.get(key, "") == value:
                            record.prescreen_exclude(reason="in OutletExclusionScope")
            if "list" in self.settings.OutletExclusionScope:
                for resource in self.settings.OutletExclusionScope["list"]:
                    for key, value in resource.items():
                        if not (
                            key == "resource" and value == "predatory_journals_beal"
                        ):
                            continue
                        if "journal" not in record.data:
                            continue
                        if (
                            record.data["journal"].lower()
                            in self.predatory_journals_beal
                        ):
                            record.prescreen_exclude(reason="predatory_journals_beal")

    def __conditional_prescreen_outlets_inclusion(
        self, record: colrev.record.Record
    ) -> None:
        if self.settings.OutletInclusionScope:
            in_outlet_scope = False
            if "values" in self.settings.OutletInclusionScope:
                for outlet in self.settings.OutletInclusionScope["values"]:
                    for key, value in outlet.items():
                        if key in record.data and record.data.get(key, "") == value:
                            in_outlet_scope = True
            if not in_outlet_scope:
                record.prescreen_exclude(reason="not in OutletInclusionScope")

    def __conditional_prescreen_timescope(self, record: colrev.record.Record) -> None:
        if self.settings.TimeScopeFrom:
            if int(record.data.get("year", 0)) < self.settings.TimeScopeFrom:
                record.prescreen_exclude(
                    reason="not in TimeScopeFrom " f"(>{self.settings.TimeScopeFrom})"
                )

        if self.settings.TimeScopeTo:
            if int(record.data.get("year", 5000)) > self.settings.TimeScopeTo:
                record.prescreen_exclude(
                    reason="not in TimeScopeTo " f"(<{self.settings.TimeScopeTo})"
                )

    def __conditional_prescreen_complementary_materials(
        self, record: colrev.record.Record
    ) -> None:
        if self.settings.ExcludeComplementaryMaterials:
            if "title" in record.data:
                if (
                    record.data["title"].lower()
                    in self.title_complementary_materials_keywords
                ):
                    record.prescreen_exclude(reason="complementary material")

    def __conditional_presecreen_not_in_ranking(
        self, record: colrev.record.Record
    ) -> None:
        if record.data["journal_ranking"] == "not included in a ranking":
            record.set_status(
                target_state=colrev.record.RecordState.rev_prescreen_excluded
            )

    def __conditional_prescreen(
        self,
        *,
<<<<<<< HEAD
        prescreen_operation: colrev.ops.prescreen.Prescreen,
        record_dict: dict,
        include_unranked_journals: bool,
=======
        prescreen_operation: colrev.ops.prescreen.Prescreen,  # pylint: disable=unused-argument
        record_dict: dict,
>>>>>>> 9338defa
    ) -> None:
        if record_dict["colrev_status"] != colrev.record.RecordState.md_processed:
            return

        # Note : LanguageScope is covered in prep
        # because dedupe cannot handle merges between languages
        record = colrev.record.Record(data=record_dict)

        self.__conditional_prescreen_entrytypes(record=record)
        self.__conditional_prescreen_outlets_inclusion(record=record)
        self.__conditional_prescreen_outlets_exclusion(record=record)
        self.__conditional_prescreen_timescope(record=record)
        self.__conditional_prescreen_complementary_materials(record=record)

        if include_unranked_journals is True:
            self.__conditional_presecreen_not_in_ranking(record=record)

        if (
            record.data["colrev_status"]
            == colrev.record.RecordState.rev_prescreen_excluded
        ):
            self.review_manager.report_logger.info(
                f' {record.data["ID"]}'.ljust(50, " ")
                + "Prescreen excluded (automatically)"
            )
        elif (
            len(self.review_manager.settings.prescreen.prescreen_package_endpoints) == 1
        ):
            record.set_status(
                target_state=colrev.record.RecordState.rev_prescreen_included
            )
            self.review_manager.report_logger.info(
                f' {record.data["ID"]}'.ljust(50, " ")
                + "Prescreen included (automatically)"
            )

    def add_endpoint(self, *, params: dict) -> None:
        """Add  the scope_prescreen as an endpoint"""

        for (
            existing_scope_prescreen
        ) in self.review_manager.settings.prescreen.prescreen_package_endpoints:
            if existing_scope_prescreen["endpoint"] != "colrev.scope_prescreen":
                continue
            self.review_manager.logger.info(
                "Integrating into existing colrev.scope_prescreen"
            )
            for key, value in params.items():
                if (
                    key in existing_scope_prescreen
                    and existing_scope_prescreen[key] != value
                ):
                    self.review_manager.logger.info(
                        f"Replacing {key} ({existing_scope_prescreen[key]} -> {value})"
                    )
                existing_scope_prescreen[key] = value
            return

        # Insert (if not added before)
        self.review_manager.settings.prescreen.prescreen_package_endpoints.insert(
            0, {**{"endpoint": "colrev.scope_prescreen"}, **params}
        )

    def run_prescreen(
        self,
        prescreen_operation: colrev.ops.prescreen.Prescreen,
        records: dict,
        split: list,  # pylint: disable=unused-argument
    ) -> dict:
        """Prescreen records based on the scope parameters"""

        repeat_input_question = True
        include_unranked_journals = False
        while repeat_input_question is True:
            print("Include Journals that are not included in any ranking?")
            choice = input("Y/N\n")
            if choice == "N":
                include_unranked_journals = True
                repeat_input_question = False
            if choice == "Y":
                break

        for record_dict in records.values():
            self.__conditional_prescreen(
                prescreen_operation=prescreen_operation,
                record_dict=record_dict,
                include_unranked_journals=include_unranked_journals,
            )

        prescreen_operation.review_manager.dataset.save_records_dict(records=records)
        prescreen_operation.review_manager.dataset.add_record_changes()
        prescreen_operation.review_manager.create_commit(
            msg="Pre-screen (scope)",
            manual_author=False,
        )
        return records<|MERGE_RESOLUTION|>--- conflicted
+++ resolved
@@ -195,14 +195,9 @@
     def __conditional_prescreen(
         self,
         *,
-<<<<<<< HEAD
-        prescreen_operation: colrev.ops.prescreen.Prescreen,
+        prescreen_operation: colrev.ops.prescreen.Prescreen,  # pylint: disable=unused-argument
         record_dict: dict,
         include_unranked_journals: bool,
-=======
-        prescreen_operation: colrev.ops.prescreen.Prescreen,  # pylint: disable=unused-argument
-        record_dict: dict,
->>>>>>> 9338defa
     ) -> None:
         if record_dict["colrev_status"] != colrev.record.RecordState.md_processed:
             return
