--- conflicted
+++ resolved
@@ -2620,32 +2620,12 @@
             if debug_file is None:
                 debug_file = "NA"
             if "NA" != debug_file:
-<<<<<<< HEAD
-                with open(debug_file) as target_db:
+                with open(debug_file, encoding="utf8") as target_db:
                     records_dict = self.REVIEW_MANAGER.REVIEW_DATASET.load_records_dict(
                         target_db.read()
                     )
 
                 for record in records_dict.values():
-=======
-                with open(debug_file, encoding="utf8") as target_db:
-                    bib_db = BibTexParser(
-                        customization=convert_to_unicode,
-                        ignore_nonstandard_types=False,
-                        common_strings=True,
-                    ).parse_file(target_db, partial=True)
-
-                records = bib_db.entries
-                # Cast status to Enum
-                records = [
-                    {
-                        k: RecordState[v] if ("colrev_status" == k) else v
-                        for k, v in r.items()
-                    }
-                    for r in records
-                ]
-                for record in records:
->>>>>>> fc202c61
                     if RecordState.md_imported != record.get("state", ""):
                         self.REVIEW_MANAGER.logger.info(
                             f"Setting colrev_status to md_imported {record['ID']}"
