#! /usr/bin/env python
"""Consolidation of metadata based on CiteAs API as a prep operation"""
from __future__ import annotations

import json
from dataclasses import dataclass

import requests
import zope.interface
from dataclasses_jsonschema import JsonSchemaMixin

import colrev.env.package_manager
import colrev.exceptions as colrev_exceptions
import colrev.ops.search_sources
import colrev.record
from colrev.constants import Fields

<<<<<<< HEAD
if TYPE_CHECKING:  # pragma: no cover
    import colrev.ops.prep
=======
>>>>>>> adb75506

# pylint: disable=too-few-public-methods
# pylint: disable=duplicate-code


@zope.interface.implementer(colrev.env.package_manager.PrepPackageEndpointInterface)
@dataclass
class CiteAsPrep(JsonSchemaMixin):
    """Prepares records based on citeas.org metadata"""

    settings_class = colrev.env.package_manager.DefaultSettings

    source_correction_hint = "Search on https://citeas.org/ and click 'modify'"
    always_apply_changes = False
    ci_supported: bool = True

    def __init__(
        self,
        *,
        prep_operation: colrev.ops.prep.Prep,
        settings: dict,
    ) -> None:
        self.settings = self.settings_class.load_settings(data=settings)
        self.prep_operation = prep_operation
        self.review_manager = prep_operation.review_manager
        self.same_record_type_required = (
            prep_operation.review_manager.settings.is_curated_masterdata_repo()
        )
        self.session = prep_operation.review_manager.get_cached_session()
        _, self.email = prep_operation.review_manager.get_committer()

    def _cite_as_json_to_record(
        self, *, json_str: str, url: str
    ) -> colrev.record.PrepRecord:
        retrieved_record: dict = {}
        data = json.loads(json_str)

        if Fields.AUTHOR in data["metadata"]:
            authors = data["metadata"][Fields.AUTHOR]
            authors_string = ""
            for author in authors:
                authors_string += author.get("family", "") + ", "
                authors_string += author.get("given", "") + " "
            authors_string = authors_string.lstrip().rstrip().replace("  ", " ")
            retrieved_record.update(author=authors_string)
        if "container-title" in data["metadata"]:
            container_title = data["metadata"]["container-title"]
            if isinstance(data["metadata"]["container-title"], list):
                container_title = "".join(data["metadata"]["container-title"])
            retrieved_record.update(title=container_title)
        if "URL" in data["metadata"]:
            retrieved_record.update(url=data["metadata"]["URL"])
        if "note" in data["metadata"]:
            retrieved_record.update(note=data["metadata"]["note"])
        if "type" in data["metadata"]:
            retrieved_record.update(ENTRYTYPE=data["metadata"]["type"])
        if Fields.YEAR in data["metadata"]:
            retrieved_record.update(year=data["metadata"][Fields.YEAR])
        if "DOI" in data["metadata"]:
            retrieved_record.update(doi=data["metadata"]["DOI"])

        record = colrev.record.PrepRecord(data=retrieved_record)
        record.add_provenance_all(source=url)
        return record

    def prepare(self, record: colrev.record.PrepRecord) -> colrev.record.Record:
        """Prepare the record based on citeas"""

        if record.data.get(Fields.ENTRYTYPE, "NA") not in ["misc", "software"]:
            return record
        if Fields.TITLE not in record.data:
            return record

        try:
            url = (
                f"https://api.citeas.org/product/{record.data['title']}?"
                + f"email={self.email}"
            )
            ret = self.session.request(
                "GET",
                url,
                headers=self.prep_operation.requests_headers,
                timeout=self.prep_operation.timeout,
            )
            ret.raise_for_status()

            retrieved_record = self._cite_as_json_to_record(json_str=ret.text, url=url)

            similarity = colrev.record.PrepRecord.get_retrieval_similarity(
                record_original=retrieved_record,
                retrieved_record_original=retrieved_record,
                same_record_type_required=self.same_record_type_required,
            )
            if similarity > self.prep_operation.retrieval_similarity:
                record.merge(merging_record=retrieved_record, default_source=url)

        except (requests.exceptions.RequestException, colrev_exceptions.InvalidMerge):
            pass
        except UnicodeEncodeError:
            self.review_manager.logger.error(
                "UnicodeEncodeError - this needs to be fixed at some time"
            )

        return record<|MERGE_RESOLUTION|>--- conflicted
+++ resolved
@@ -15,11 +15,6 @@
 import colrev.record
 from colrev.constants import Fields
 
-<<<<<<< HEAD
-if TYPE_CHECKING:  # pragma: no cover
-    import colrev.ops.prep
-=======
->>>>>>> adb75506
 
 # pylint: disable=too-few-public-methods
 # pylint: disable=duplicate-code
