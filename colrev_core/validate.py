#! /usr/bin/env python
import itertools
import os
import typing
from itertools import chain
from pathlib import Path

import dictdiffer
import git
from p_tqdm import p_map

from colrev_core.process import Process
from colrev_core.process import ProcessType


class Validate(Process):
    def __init__(self, REVIEW_MANAGER):

        super().__init__(REVIEW_MANAGER, ProcessType.check)

        self.CPUS = 4

    def load_search_records(self, bib_file: Path) -> list:

<<<<<<< HEAD
        with open(bib_file) as bibtex_file:
            individual_bib_rd = self.REVIEW_MANAGER.REVIEW_DATASET.bibtex_file(
                load_str=bibtex_file.read()
            )
            for record in individual_bib_rd.values():
=======
        with open(bib_file, encoding="utf8") as bibtex_file:
            individual_bib_db = bibtexparser.bparser.BibTexParser(
                customization=convert_to_unicode,
                common_strings=True,
            ).parse_file(bibtex_file, partial=True)
            for record in individual_bib_db.entries:
>>>>>>> fc202c61
                record["colrev_origin"] = bib_file.stem + "/" + record["ID"]

        return individual_bib_rd.values()

    def get_search_records(self) -> list:

        search_dir = self.REVIEW_MANAGER.paths["SEARCHDIR"]

        records = p_map(self.load_search_records, list(search_dir.glob("*.bib")))
        records = list(chain(*records))

        return records

    def validate_preparation_changes(
        self, records: typing.List[dict], search_records: list
    ) -> None:
        from colrev_core.record import Record

        self.REVIEW_MANAGER.logger.info("Calculating preparation differences...")
        change_diff = []
        for record in records:
            if "changed_in_target_commit" not in record:
                continue
            del record["changed_in_target_commit"]
            del record["colrev_status"]
            # del record['colrev_origin']
            for cur_record_link in record["colrev_origin"].split(";"):
                prior_records = [
                    x
                    for x in search_records
                    if cur_record_link in x["colrev_origin"].split(",")
                ]
                for prior_record in prior_records:
                    similarity = Record.get_record_similarity(
                        Record(record), Record(prior_record)
                    )
                    change_diff.append([record["ID"], cur_record_link, similarity])

        change_diff = [[e1, e2, 1 - sim] for [e1, e2, sim] in change_diff if sim < 1]

        # sort according to similarity
        change_diff.sort(key=lambda x: x[2], reverse=True)
        input("continue")

        for eid, record_link, difference in change_diff:
            # Escape sequence to clear terminal output for each new comparison
            os.system("cls" if os.name == "nt" else "clear")
            self.REVIEW_MANAGER.logger.info("Record with ID: " + eid)

            self.REVIEW_MANAGER.logger.info(
                "Difference: " + str(round(difference, 4)) + "\n\n"
            )
            record_1 = [x for x in search_records if record_link == x["colrev_origin"]]
            print(Record(record_1[0]))
            record_2 = [x for x in records if eid == x["ID"]]
            print(Record(record_2[0]))

            print("\n\n")
            for diff in list(dictdiffer.diff(record_1, record_2)):
                # Note: may treat fields differently (e.g., status, ID, ...)
                self.REVIEW_MANAGER.pp.pprint(diff)

            if "n" == input("continue (y/n)?"):
                break
            # input('TODO: correct? if not, replace current record with old one')

        return

    def validate_merging_changes(
        self, records: typing.List[dict], search_records: list
    ) -> None:
        from colrev_core.record import Record

        os.system("cls" if os.name == "nt" else "clear")
        self.REVIEW_MANAGER.logger.info(
            "Calculating differences between merged records..."
        )
        change_diff = []
        merged_records = False
        for record in records:
            if "changed_in_target_commit" not in record:
                continue
            del record["changed_in_target_commit"]
            if ";" in record["colrev_origin"]:
                merged_records = True
                els = record["colrev_origin"].split(";")
                duplicate_el_pairs = list(itertools.combinations(els, 2))
                for el_1, el_2 in duplicate_el_pairs:
                    record_1 = [x for x in search_records if el_1 == x["colrev_origin"]]
                    record_2 = [x for x in search_records if el_2 == x["colrev_origin"]]

                    similarity = Record.get_record_similarity(
                        Record(record_1[0]), Record(record_2[0])
                    )
                    change_diff.append([el_1, el_2, similarity])

        change_diff = [[e1, e2, 1 - sim] for [e1, e2, sim] in change_diff if sim < 1]

        if 0 == len(change_diff):
            if merged_records:
                self.REVIEW_MANAGER.logger.info("No substantial differences found.")
            else:
                self.REVIEW_MANAGER.logger.info("No merged records")

        # sort according to similarity
        change_diff.sort(key=lambda x: x[2], reverse=True)

        for el_1, el_2, difference in change_diff:
            # Escape sequence to clear terminal output for each new comparison
            os.system("cls" if os.name == "nt" else "clear")

            print(
                "Differences between merged records:" + f" {round(difference, 4)}\n\n"
            )
            record_1 = [x for x in search_records if el_1 == x["colrev_origin"]]
            print(Record(record_1[0]))
            record_2 = [x for x in search_records if el_2 == x["colrev_origin"]]
            print(Record(record_2[0]))

            if "n" == input("continue (y/n)?"):
                break

        return

    def load_records(self, target_commit: str = None) -> typing.List[dict]:

        if target_commit is None:
            self.REVIEW_MANAGER.logger.info("Loading data...")
            records = self.REVIEW_MANAGER.REVIEW_DATASET.load_records_dict()
            [x.update(changed_in_target_commit="True") for x in records.values()]
            return records.values()

        else:
            self.REVIEW_MANAGER.logger.info("Loading data from history...")
            git_repo = git.Repo()

            MAIN_REFERENCES_RELATIVE = self.REVIEW_MANAGER.paths[
                "MAIN_REFERENCES_RELATIVE"
            ]

            revlist = (
                (
                    commit.hexsha,
                    (commit.tree / str(MAIN_REFERENCES_RELATIVE)).data_stream.read(),
                )
                for commit in git_repo.iter_commits(paths=str(MAIN_REFERENCES_RELATIVE))
            )
            found = False
            for commit, filecontents in list(revlist):
                if found:  # load the MAIN_REFERENCES_RELATIVE in the following commit
                    prior_records_dict = (
                        self.REVIEW_MANAGER.REVIEW_DATASET.load_records_dict(
                            load_str=filecontents.decode("utf-8")
                        )
                    )
                    break
                if commit == target_commit:
                    records_dict = self.REVIEW_MANAGER.REVIEW_DATASET.load_records_dict(
                        load_str=filecontents.decode("utf-8")
                    )
                    found = True

            # determine which records have been changed (prepared or merged)
            # in the target_commit
            for record in records_dict.values():
                prior_record = [
                    rec for id, rec in prior_records_dict.items() if id == record["ID"]
                ][0]
                # Note: the following is an exact comparison of all fields
                if record != prior_record:
                    record.update(changed_in_target_commit="True")

            return records_dict.values()

    def validate_properties(self, target_commit: str = None) -> None:
        # option: --history: check all preceding commits (create a list...)

        from colrev_core.status import Status

        git_repo = self.REVIEW_MANAGER.REVIEW_DATASET.get_repo()

        cur_sha = git_repo.head.commit.hexsha
        cur_branch = git_repo.active_branch.name
        self.REVIEW_MANAGER.logger.info(
            f" Current commit: {cur_sha} (branch {cur_branch})"
        )

        if not target_commit:
            target_commit = cur_sha
        if git_repo.is_dirty() and not target_commit == cur_sha:
            self.REVIEW_MANAGER.logger.error(
                "Error: Need a clean repository to validate properties "
                "of prior commit"
            )
            return
        if not target_commit == cur_sha:
            self.REVIEW_MANAGER.logger.info(
                f"Check out target_commit = {target_commit}"
            )
            git_repo.git.checkout(target_commit)

        ret = self.REVIEW_MANAGER.check_repo()
        if 0 == ret["status"]:
            self.REVIEW_MANAGER.logger.info(
                " Traceability of records".ljust(32, " ") + "YES (validated)"
            )
            self.REVIEW_MANAGER.logger.info(
                " Consistency (based on hooks)".ljust(32, " ") + "YES (validated)"
            )
        else:
            self.REVIEW_MANAGER.logger.error(
                "Traceability of records".ljust(32, " ") + "NO"
            )
            self.REVIEW_MANAGER.logger.error(
                "Consistency (based on hooks)".ljust(32, " ") + "NO"
            )

        STATUS = Status(self.REVIEW_MANAGER)
        completeness_condition = STATUS.get_completeness_condition()
        if completeness_condition:
            self.REVIEW_MANAGER.logger.info(
                " Completeness of iteration".ljust(32, " ") + "YES (validated)"
            )
        else:
            self.REVIEW_MANAGER.logger.error(
                "Completeness of iteration".ljust(32, " ") + "NO"
            )

        git_repo.git.checkout(cur_branch, force=True)

        return

    def main(
        self, scope: str, properties: bool = False, target_commit: str = None
    ) -> None:

        if properties:
            self.validate_properties(target_commit)
            return

        # extension: filter for changes of contributor (git author)
        records = self.load_records(target_commit)

        # Note: search records are considered immutable
        # we therefore load the latest files
        search_records = self.get_search_records()

        if "prepare" == scope or "all" == scope:
            self.validate_preparation_changes(records, search_records)

        if "merge" == scope or "all" == scope:
            self.validate_merging_changes(records, search_records)

        return


if __name__ == "__main__":
    pass<|MERGE_RESOLUTION|>--- conflicted
+++ resolved
@@ -22,20 +22,11 @@
 
     def load_search_records(self, bib_file: Path) -> list:
 
-<<<<<<< HEAD
-        with open(bib_file) as bibtex_file:
+        with open(bib_file, encoding="utf8") as bibtex_file:
             individual_bib_rd = self.REVIEW_MANAGER.REVIEW_DATASET.bibtex_file(
                 load_str=bibtex_file.read()
             )
             for record in individual_bib_rd.values():
-=======
-        with open(bib_file, encoding="utf8") as bibtex_file:
-            individual_bib_db = bibtexparser.bparser.BibTexParser(
-                customization=convert_to_unicode,
-                common_strings=True,
-            ).parse_file(bibtex_file, partial=True)
-            for record in individual_bib_db.entries:
->>>>>>> fc202c61
                 record["colrev_origin"] = bib_file.stem + "/" + record["ID"]
 
         return individual_bib_rd.values()
