--- conflicted
+++ resolved
@@ -61,23 +61,11 @@
 
         self.type = process_type
 
-<<<<<<< HEAD
-        self.notify_state_transition_process = notify_state_transition_process
-        try:
-            if notify_state_transition_process:
-                self.REVIEW_MANAGER.notify(process=self)
-            else:
-                self.REVIEW_MANAGER.notify(process=self, state_transition=False)
-        except AttributeError as e:
-            if not self.force_mode:
-                raise e
-=======
         self.notify_state_transition_operation = notify_state_transition_operation
         if notify_state_transition_operation:
             self.review_manager.notify(process=self)
         else:
             self.review_manager.notify(process=self, state_transition=False)
->>>>>>> 134e7a9e
 
         if debug:
             self.review_manager.debug_mode = True
