#!/usr/bin/env python3
import itertools
import json
import logging
import os
import re
import shutil
import string
import typing
from pathlib import Path

import git
import pandas as pd

from colrev_core.record import RecordState


class ReviewDataset:

    # Fields that are stored as lists (items separated by newlines)
    list_fields = [
        "colrev_file_provenance",
        "colrev_id",
        # "colrev_pdf_id",
        # "exclusion_criteria",
    ]
    dict_fields = [
        "colrev_masterdata_provenance",
        "colrev_data_provenance",
    ]

    def __init__(self, REVIEW_MANAGER) -> None:

        self.REVIEW_MANAGER = REVIEW_MANAGER
        self.MAIN_REFERENCES_FILE = REVIEW_MANAGER.paths["MAIN_REFERENCES"]
        self.__git_repo = git.Repo(self.REVIEW_MANAGER.path)

    def load_sources(self) -> list:
        """Load the source details"""
        # TODO : this file may no longer be needed...
        return self.REVIEW_MANAGER.settings.search.sources

    def get_record_state_list(self) -> list:
        """Get the record_state_list"""

        if not self.MAIN_REFERENCES_FILE.is_file():
            record_state_list = []
        else:
            record_state_list = self.__read_record_header_items()
        return record_state_list

    def get_origin_state_dict(self, file_object=None) -> dict:
        ret_dict = {}

        def append_origin_state_pair(r_header: dict):
            for origin in r_header["colrev_origin"].split(";"):
                ret_dict[origin] = r_header["colrev_status"]
            return

        if not self.MAIN_REFERENCES_FILE.is_file():
            return {}
        [
            append_origin_state_pair(record_header_item)
            for record_header_item in self.__read_record_header_items(file_object)
        ]
        return ret_dict

    def get_record_header_list(self) -> list:
        """Get the record_header_list"""

        if not self.MAIN_REFERENCES_FILE.is_file():
            return []
        return [
            record_header_item
            for record_header_item in self.__read_record_header_items()
        ]

    def get_states_set(self, record_state_list: list = None) -> set:
        """Get the record_states_set"""

        if not self.MAIN_REFERENCES_FILE.is_file():
            return set()
        if record_state_list is None:
            record_state_list = self.get_record_state_list()
        return {el["colrev_status"] for el in record_state_list}

    def __get_record_status_item(self, r_header: dict) -> list:
        return [r_header["ID"], r_header["colrev_status"]]

    def retrieve_records_from_history(
        self, original_records: typing.List[typing.Dict], condition_state: RecordState
    ) -> typing.List:

        prior_records = []
        MAIN_REFERENCES_RELATIVE = self.REVIEW_MANAGER.paths["MAIN_REFERENCES_RELATIVE"]
        git_repo = self.__git_repo
        revlist = (
            (
                commit.hexsha,
                commit.message,
                (commit.tree / str(MAIN_REFERENCES_RELATIVE)).data_stream.read(),
            )
            for commit in git_repo.iter_commits(paths=str(MAIN_REFERENCES_RELATIVE))
        )

        retrieved = []
        for commit_id, cmsg, filecontents in list(revlist):
            prior_records_dict = self.load_records_dict(
                load_str=filecontents.decode("utf-8")
            )
            for prior_record in prior_records_dict.values():
                if str(prior_record["colrev_status"]) != str(condition_state):
                    continue
                for original_record in original_records:

                    if any(
                        o in prior_record["colrev_origin"]
                        for o in original_record["colrev_origin"].split(";")
                    ):
                        prior_records.append(prior_record)
                        # only take the latest version (i.e., drop the record)
                        # Note: only append the first one if origins were in
                        # different records (after deduplication)
                        retrieved.append(original_record["ID"])
                original_records = [
                    orec for orec in original_records if orec["ID"] not in retrieved
                ]

        return prior_records

    @classmethod
    def load_field_dict(cls, value: str, field: str) -> dict:
        return_dict = {}
        if "colrev_masterdata_provenance" == field:
            if "CURATED" == value[:7]:
                if value.count(";") == 0:
                    value += ";;"  # Note : temporary fix (old format)
                if value.count(";") == 1:
                    value += ";"  # Note : temporary fix (old format)

                if ":" in value:
                    source = value[value.find(":") + 1 : value[:-1].rfind(";")]
                else:
                    source = ""
                return_dict["CURATED"] = {
                    "source": source,
                    "note": "",
                }

            elif "" != value:
                # TODO : discuss: "; " as an indicator for the next list
                # item is not ideal (could easily be part of a field value....)
                for item in (value + " ").split("; "):
                    if "" == item:
                        continue
                    item += ";"  # removed by split
                    key_source = item[: item[:-1].rfind(";")]
                    if ":" in key_source:
                        note = item[item[:-1].rfind(";") + 1 : -1]
                        key, source = key_source.split(":", 1)
                        return_dict[key] = {
                            "source": source,
                            "note": note,
                        }
                    else:
                        print(f"problem with masterdata_provenance_item {item}")

        elif "colrev_data_provenance" == field:
            if "" != value:
                # Note : pybtex replaces \n upon load
                for item in (value + " ").split("; "):
                    if "" == item:
                        continue
                    item += ";"  # removed by split
                    key_source = item[: item[:-1].rfind(";")]
                    note = item[item[:-1].rfind(";") + 1 : -1]
                    if ":" in key_source:
                        key, source = key_source.split(":", 1)
                        return_dict[key] = {
                            "source": source,
                            "note": note,
                        }
                    else:
                        print(f"problem with data_provenance_item {item}")

        else:
            print(f"error loading dict_field: {key}")

        return return_dict

    @classmethod
    def save_field_dict(cls, input_dict: dict, key: str) -> list:
        list_to_return = []
        if "colrev_masterdata_provenance" == key:
            for k, v in input_dict.items():
                list_to_return.append(f"{k}:{v['source']};{v['note']};")

<<<<<<< HEAD
        elif "colrev_data_provenance" == key:
            for k, v in input_dict.items():
                list_to_return.append(f"{k}:{v['source']};{v['note']};")

        else:
            print(f"error loading dict_field: {key}")

        return list_to_return

    @classmethod
    def parse_records_dict(cls, records_dict: dict) -> dict:
        def format_name(person):
            def join(name_list):
                return " ".join([name for name in name_list if name])

            first = person.get_part_as_text("first")
            middle = person.get_part_as_text("middle")
            prelast = person.get_part_as_text("prelast")
            last = person.get_part_as_text("last")
            lineage = person.get_part_as_text("lineage")
            s = ""
            if last:
                s += join([prelast, last])
            if lineage:
                s += ", %s" % lineage
            if first or middle:
                s += ", "
                s += join([first, middle])
            return s

        # Need to concatenate fields and persons dicts
        # but pybtex is still the most efficient solution.
        records_dict = {
            k: {
                **{"ID": k},
                **{"ENTRYTYPE": v.type},
                **dict(
                    {
                        # Cast status to Enum
                        k: RecordState[v] if ("colrev_status" == k)
                        # DOIs are case sensitive -> use upper case.
=======
        if MAIN_REFERENCES_FILE.is_file():
            with open(MAIN_REFERENCES_FILE, encoding="utf8") as target_db:
                bib_db = BibTexParser(
                    customization=convert_to_unicode,
                    ignore_nonstandard_types=False,
                    common_strings=True,
                ).parse_file(target_db, partial=True)

                records = bib_db.entries

                # Cast status to Enum
                # DOIs are case sensitive -> use upper case.
                records_dict = {
                    r["ID"]: {
                        k: RecordState[v]
                        if ("colrev_status" == k)
>>>>>>> fc202c61
                        else v.upper()
                        if ("doi" == k)
                        else [el for el in (v + " ").split("; ") if "" != el]
                        if k in ReviewDataset.list_fields
                        else ReviewDataset.load_field_dict(v, k)
                        if k in ReviewDataset.dict_fields
                        else v
                        for k, v in v.fields.items()
                    }
                ),
                **dict(
                    {
                        k: " and ".join(format_name(person) for person in persons)
                        for k, persons in v.persons.items()
                    }
                ),
            }
            for k, v in records_dict.items()
        }

        return records_dict

    def load_records_dict(self, load_str: str = None) -> dict:
        """Get the records (requires REVIEW_MANAGER.notify(...))"""
        from colrev_core.review_dataset import ReviewManagerNotNofiedError
        from pybtex.database.input import bibtex

        # TODO : optional dict-key as a parameter

        import pybtex.errors

        pybtex.errors.set_strict_mode(False)

        if self.REVIEW_MANAGER.notified_next_process is None:
            raise ReviewManagerNotNofiedError()

        MAIN_REFERENCES_FILE = self.REVIEW_MANAGER.paths["MAIN_REFERENCES"]
        parser = bibtex.Parser()

        if load_str:
            bib_data = parser.parse_string(load_str)
            records_dict = self.parse_records_dict(bib_data.entries)

        elif MAIN_REFERENCES_FILE.is_file():
            bib_data = parser.parse_file(MAIN_REFERENCES_FILE)
            records_dict = self.parse_records_dict(bib_data.entries)

        else:
            records_dict = {}

        return records_dict

    def load_origin_records(self) -> dict:

        origin_records: typing.Dict[str, typing.Any] = {}
        sources = [x.filename for x in self.REVIEW_MANAGER.sources]
        for source in sources:
            source_file = self.REVIEW_MANAGER.paths["SEARCHDIR_RELATIVE"] / Path(source)
            if source_file.is_file():
<<<<<<< HEAD
                with open(source_file) as target_db:
=======
                with open(source_file, encoding="utf8") as target_db:
                    bib_db = BibTexParser(
                        customization=convert_to_unicode,
                        ignore_nonstandard_types=False,
                        common_strings=True,
                    ).parse_file(target_db, partial=True)
>>>>>>> fc202c61

                    source_record_dict = self.load_records_dict(
                        load_str=target_db.read()
                    )

                    records_dict = {
                        f"{source}/{r['ID']}": {k: v for k, v in r.items()}
                        for r in source_record_dict.values()
                    }
                    origin_records = {**origin_records, **records_dict}

        return origin_records

    def load_from_git_history(self):
        MAIN_REFERENCES_RELATIVE = self.REVIEW_MANAGER.paths["MAIN_REFERENCES_RELATIVE"]
        git_repo = self.REVIEW_MANAGER.REVIEW_DATASET.get_repo()
        revlist = (
            (
                commit.hexsha,
                commit.message,
                (commit.tree / str(MAIN_REFERENCES_RELATIVE)).data_stream.read(),
            )
            for commit in git_repo.iter_commits(paths=str(MAIN_REFERENCES_RELATIVE))
        )

        for commit_id, cmsg, filecontents in list(revlist):
            prior_records_dict = self.load_records_dict(load_str=filecontents)

            records_dict = {
                r["ID"]: {
                    k: RecordState[v]
                    if ("colrev_status" == k)
                    else v.upper()
                    if ("doi" == k)
                    else v
                    for k, v in r.items()
                }
                for r in prior_records_dict.values()
            }
            yield records_dict

    @classmethod
    def parse_bibtex_str(cls, recs_dict_in) -> str:
        from copy import deepcopy

        # Note: we need a deepcopy because the parsing modifies dicts
        recs_dict = deepcopy(recs_dict_in)

        def format_field(type, value) -> str:
            padd = " " * max(0, 28 - len(type))
            return f",\n   {type} {padd} = {{{value}}}"

        bibtex_str = ""

        first = True
        for ID, record in recs_dict.items():
            if not first:
                bibtex_str += "\n"
            first = False

            bibtex_str += "@%s" % record["ENTRYTYPE"]
            bibtex_str += "{%s" % ID

            field_order = [
                "colrev_origin",  # must be in second line
                "colrev_status",  # must be in third line
                "colrev_masterdata_provenance",
                "colrev_data_provenance",
                "colrev_file_provenance",
                "colrev_id",
                "colrev_pdf_id",
                "exclusion_criteria",
                "file",  # Note : do not change this order (parsers rely on it)
                "prescreen_exclusion",
                "doi",
                "grobid-version",
                "dblp_key",
                "sem_scholar_id",
                "wos_accession_number",
                "author",
                "booktitle",
                "journal",
                "title",
                "year",
                "volume",
                "number",
                "pages",
                "editor",
            ]

            # separated by \n
            for field in ReviewDataset.list_fields:
                if field in record:
                    if isinstance(record[field], str):
                        record[field] = [
                            element.lstrip().rstrip()
                            for element in record[field].split(";")
                        ]
                    for ind, val in enumerate(record[field]):
                        if len(val) > 0:
                            if ";" != val[-1]:
                                record[field][ind] = val + ";"

            for field in ReviewDataset.dict_fields:
                if field in record:
                    record[field] = ReviewDataset.save_field_dict(record[field], field)

            for ordered_field in field_order:
                if ordered_field in record:
                    if "" == record[ordered_field]:
                        continue
                    if (
                        ordered_field in ReviewDataset.list_fields
                        or ordered_field in ReviewDataset.dict_fields
                    ):
                        value = ("\n" + " " * 36).join(record[ordered_field])
                        bibtex_str += format_field(ordered_field, value)
                    else:
                        bibtex_str += format_field(ordered_field, record[ordered_field])

            for key, value in record.items():
                if key in field_order + ["ID", "ENTRYTYPE"]:
                    continue

                bibtex_str += format_field(key, value)

            bibtex_str += ",\n}\n"

<<<<<<< HEAD
        return bibtex_str

    @classmethod
    def save_records_dict_to_file(cls, recs_dict_in, save_path: Path):
        """Save the records dict to specifified file"""
        # Note : this classmethod function can be called by CoLRev scripts
        # operating outside a CoLRev repo (e.g., sync)

        bibtex_str = ReviewDataset.parse_bibtex_str(recs_dict_in)

        with open(save_path, "w") as out:
=======
        with open(MAIN_REFERENCES_FILE, "w", encoding="utf8") as out:
>>>>>>> fc202c61
            out.write(bibtex_str)

        # TBD: the caseing may not be necessary
        # because we create a new list of dicts when casting to strings...
        # # Casting to RecordState (in case the records are used afterwards)
        # records = [
        #     {k: RecordState[v] if ("colrev_status" == k) else v for k, v in r.items()}
        #     for r in records
        # ]

        # # DOIs are case sensitive -> use upper case.
        # records = [
        #     {k: v.upper() if ("doi" == k) else v for k, v in r.items()}
        #      for r in records
        # ]

        return

    def save_records_dict(self, recs_dict_in):
        """Save the records dict in MAIN_REFERENCES"""

        MAIN_REFERENCES_FILE = self.REVIEW_MANAGER.paths["MAIN_REFERENCES"]
        self.save_records_dict_to_file(recs_dict_in, MAIN_REFERENCES_FILE)

        return

    def reprocess_id(self, id: str) -> None:
        """Remove an ID (set of IDs) from the bib_db (for reprocessing)"""

        saved_args = locals()

        if "all" == id:
            # logging.info("Removing/reprocessing all records")
            os.remove(self.MAIN_REFERENCES_FILE)
            self.__git_repo.index.remove(
                [str(self.REVIEW_MANAGER.paths["MAIN_REFERENCES_RELATIVE"])],
                working_tree=True,
            )
        else:
            records = self.load_records_dict()
            records = {
                ID: record for ID, record in records.items() if ID not in id.split(",")
            }
            self.save_records_dict(records)
            self.add_record_changes()

        self.REVIEW_MANAGER.create_commit("Reprocess", saved_args=saved_args)

        return

    def set_IDs(
        self, records: typing.Dict = {}, selected_IDs: list = None
    ) -> typing.Dict:
        """Set the IDs of records according to predefined formats or
        according to the LocalIndex"""
        from colrev_core.prep import Preparation
        from colrev_core.record import Record
        from colrev_core.environment import LocalIndex

        self.LOCAL_INDEX = LocalIndex()
        self.PREPARATION = Preparation(
            self.REVIEW_MANAGER, notify_state_transition_process=False
        )

        if len(records) == 0:
            records = self.load_records_dict()

        ID_list = list(records.keys())

        for record_ID, record in records.items():
            RECORD = Record(record)
            if RECORD.masterdata_is_curated():
                continue
            self.REVIEW_MANAGER.logger.debug(f"Set ID for {record_ID}")
            if selected_IDs is not None:
                if record_ID not in selected_IDs:
                    continue
            elif str(record["colrev_status"]) not in [
                str(RecordState.md_imported),
                str(RecordState.md_prepared),
            ]:
                continue

            old_id = record_ID
            new_id = self.__generate_ID_blacklist(
                record, ID_list, record_in_bib_db=True, raise_error=False
            )
            record.update(ID=new_id)
            ID_list.append(new_id)
            if old_id != new_id:
                self.REVIEW_MANAGER.report_logger.info(f"set_ID({old_id}) to {new_id}")
                if old_id in ID_list:
                    ID_list.remove(old_id)

        self.save_records_dict(records)
        # Note : temporary fix
        # (to prevent failing format checks caused by special characters)

        records = self.load_records_dict()
        self.save_records_dict(records)
        self.add_record_changes()

        return records

    def propagated_ID(self, ID: str) -> bool:
        """Check whether an ID has been propagated"""

        propagated = False

        if self.REVIEW_MANAGER.paths["DATA"].is_file():
            # Note: this may be redundant, but just to be sure:
            data = pd.read_csv(self.REVIEW_MANAGER.paths["DATA"], dtype=str)
            if ID in data["ID"].tolist():
                propagated = True

        # TODO : also check data_pages?

        return propagated

    def __generate_ID(
        self,
        record: dict,
        records: typing.List[dict] = [],
        record_in_bib_db: bool = False,
        raise_error: bool = True,
    ) -> str:
        """Generate a record ID according to the predefined format"""

        if len(records) == 0:
            ID_blacklist = [record["ID"] for record in records]
        else:
            ID_blacklist = []
        ID = self.__generate_ID_blacklist(
            record, ID_blacklist, record_in_bib_db, raise_error
        )
        return ID

    def __generate_ID_blacklist(
        self,
        record: dict,
        ID_blacklist: list = None,
        record_in_bib_db: bool = False,
        raise_error: bool = True,
    ) -> str:
        """Generate a blacklist to avoid setting duplicate IDs"""
        from colrev_core.environment import RecordNotInIndexException
        from colrev_core.settings import IDPpattern
        import re
        import unicodedata

        def rmdiacritics(char: str) -> str:
            """
            Return the base character of char, by "removing" any
            diacritics like accents or curls and strokes and the like.
            """
            desc = unicodedata.name(char)
            cutoff = desc.find(" WITH ")
            if cutoff != -1:
                desc = desc[:cutoff]
                try:
                    char = unicodedata.lookup(desc)
                except KeyError:
                    pass  # removing "WITH ..." produced an invalid name
            return char

        def remove_accents(input_str: str) -> str:
            try:
                nfkd_form = unicodedata.normalize("NFKD", input_str)
                wo_ac_list = [
                    rmdiacritics(c) for c in nfkd_form if not unicodedata.combining(c)
                ]
                wo_ac = "".join(wo_ac_list)
            except ValueError:
                wo_ac = input_str
                pass
            return wo_ac

        # Make sure that IDs that have been propagated to the
        # screen or data will not be replaced
        # (this would break the chain of evidence)
        if raise_error:
            if self.propagated_ID(record["ID"]):
                raise CitationKeyPropagationError(
                    "WARNING: do not change IDs that have been "
                    + f'propagated to {self.REVIEW_MANAGER.paths["DATA"]} '
                    + f'({record["ID"]})'
                )
        try:
            retrieved_record = self.LOCAL_INDEX.retrieve(record)
            temp_ID = retrieved_record["ID"]
        except RecordNotInIndexException:
            pass

            if "" != record.get("author", record.get("editor", "")):
                authors = self.PREPARATION.format_author_field(
                    record.get("author", record.get("editor", "Anonymous"))
                ).split(" and ")
            else:
                authors = ["Anonymous"]

            # Use family names
            for author in authors:
                if "," in author:
                    author = author.split(",")[0]
                else:
                    author = author.split(" ")[0]

            ID_PATTERN = self.REVIEW_MANAGER.settings.project.id_pattern

            if IDPpattern.first_author_year == ID_PATTERN:
                temp_ID = (
                    f'{author.replace(" ", "")}{str(record.get("year", "NoYear"))}'
                )

            if IDPpattern.three_authors_year == ID_PATTERN:
                temp_ID = ""
                indices = len(authors)
                if len(authors) > 3:
                    indices = 3
                for ind in range(0, indices):
                    temp_ID = temp_ID + f'{authors[ind].split(",")[0].replace(" ", "")}'
                if len(authors) > 3:
                    temp_ID = temp_ID + "EtAl"
                temp_ID = temp_ID + str(record.get("year", "NoYear"))

            if temp_ID.isupper():
                temp_ID = temp_ID.capitalize()
            # Replace special characters
            # (because IDs may be used as file names)
            temp_ID = remove_accents(temp_ID)
            temp_ID = re.sub(r"\(.*\)", "", temp_ID)
            temp_ID = re.sub("[^0-9a-zA-Z]+", "", temp_ID)

        if ID_blacklist is not None:
            if record_in_bib_db:
                # allow IDs to remain the same.
                other_ids = ID_blacklist
                # Note: only remove it once. It needs to change when there are
                # other records with the same ID
                if record["ID"] in other_ids:
                    other_ids.remove(record["ID"])
            else:
                # ID can remain the same, but it has to change
                # if it is already in bib_db
                other_ids = ID_blacklist

            order = 0
            letters = list(string.ascii_lowercase)
            next_unique_ID = temp_ID
            appends: list = []
            while next_unique_ID in other_ids:
                if len(appends) == 0:
                    order += 1
                    appends = [p for p in itertools.product(letters, repeat=order)]
                next_unique_ID = temp_ID + "".join(list(appends.pop(0)))
            temp_ID = next_unique_ID

        return temp_ID

    def __read_record_header_items(self, file_object=None) -> list:

        # Note : more than 10x faster than load_records_dict()

        if file_object is None:
<<<<<<< HEAD
            file_object = open(self.MAIN_REFERENCES_FILE)

        def parse_k_v(current_key_value_pair_str):
            if " = " in current_key_value_pair_str:
                k, v = current_key_value_pair_str.split(" = ", 1)
            else:
                k = "ID"
                v = current_key_value_pair_str.split("{")[1]

            k = k.lstrip().rstrip()
            v = v.lstrip().rstrip().lstrip("{").rstrip("},")
            return k, v

        # Fields required
        default = {
            "ID": "NA",
            "colrev_origin": "NA",
            "colrev_status": "NA",
            "exclusion_criteria": "NA",
            "file": "NA",
            "colrev_masterdata_provenance": "NA",
        }
        HEADER_ITEMS = len(default)

        record_header_items = []
        record_header_item = default
        current_header_item_count = 0
        current_key_value_pair_str = ""
=======
            file_object = open(self.MAIN_REFERENCES_FILE, encoding="utf8")
        data = ""
        first_entry_processed = False
        header_line_count = 0
>>>>>>> fc202c61
        while True:
            line = file_object.readline()
            if not line:
                break
            if line[:1] == "%" or line == "\n":
                continue

            if current_header_item_count > HEADER_ITEMS or "}" == line:
                record_header_items.append(record_header_item)
                record_header_item = default.copy()
                current_header_item_count = 0
                continue
            if "@" in line[:2] and not "NA" == record_header_item["ID"]:
                record_header_items.append(record_header_item)
                record_header_item = default.copy()
                current_header_item_count = 0

            current_key_value_pair_str += line
            if "}," in line or "@" in line[:2]:
                k, v = parse_k_v(current_key_value_pair_str)
                current_key_value_pair_str = ""
                if k in record_header_item:
                    current_header_item_count += 1
                    record_header_item[k] = v

        record_header_items.append(record_header_item)
        return record_header_items

    def __read_next_record_str(self, file_object=None) -> typing.Iterator[str]:
        if file_object is None:
            file_object = open(self.MAIN_REFERENCES_FILE, encoding="utf8")
        data = ""
        first_entry_processed = False
        while True:
            line = file_object.readline()
            if not line:
                break
            if line[:1] == "%" or line == "\n":
                continue
            if line[:1] != "@":
                data += line
            else:
                if first_entry_processed:
                    yield data
                else:
                    first_entry_processed = True
                data = line
        yield data

    def read_next_record(self, conditions: list = None) -> typing.Iterator[dict]:
        # Note : matches conditions connected with 'OR'
        records = []
<<<<<<< HEAD
        record_dict = self.load_records_dict()

        for ID, record in record_dict.items():
            if conditions is not None:
                for condition in conditions:
                    for key, value in condition.items():
                        if str(value) == str(record[key]):
                            records.append(record)
            else:
                records.append(record)
=======
        with open(self.MAIN_REFERENCES_FILE, encoding="utf8") as f:
            for record_string in self.__read_next_record_str(f):
                parser = BibTexParser(customization=convert_to_unicode)
                db = bibtexparser.loads(record_string, parser=parser)
                record = db.entries[0]
                record["colrev_status"] = RecordState[record["colrev_status"]]
                if conditions is not None:
                    for condition in conditions:
                        for key, value in condition.items():
                            if str(value) == str(record[key]):
                                records.append(record)
                else:
                    records.append(record)
>>>>>>> fc202c61
        yield from records

    def replace_field(self, IDs: list, key: str, val_str: str) -> None:

        val = val_str.encode("utf-8")
        current_ID_str = "NA"
        with open(self.MAIN_REFERENCES_FILE, "r+b") as fd:
            seekpos = fd.tell()
            line = fd.readline()
            while line:
                if b"@" in line[:3]:
                    current_ID = line[line.find(b"{") + 1 : line.rfind(b",")]
                    current_ID_str = current_ID.decode("utf-8")

                replacement = None
                if current_ID_str in IDs:
                    if line.lstrip()[: len(key)].decode("utf-8") == key:
                        replacement = line[: line.find(b"{") + 1] + val + b"},\n"

                if replacement:
                    if len(replacement) == len(line):
                        fd.seek(seekpos)
                        fd.write(replacement)
                        fd.flush()
                        os.fsync(fd)
                    else:
                        remaining = fd.read()
                        fd.seek(seekpos)
                        fd.write(replacement)
                        seekpos = fd.tell()
                        fd.flush()
                        os.fsync(fd)
                        fd.write(remaining)
                        fd.truncate()  # if the replacement is shorter...
                        fd.seek(seekpos)
                        line = fd.readline()
                    IDs.remove(current_ID_str)
                    if 0 == len(IDs):
                        return
                seekpos = fd.tell()
                line = fd.readline()
        return

    def update_record_by_ID(self, new_record: dict, delete: bool = False) -> None:

        new_record_dict = {new_record["ID"]: new_record}
        replacement = ReviewDataset.parse_bibtex_str(new_record_dict)

        current_ID_str = "NA"
        with open(self.MAIN_REFERENCES_FILE, "r+b") as fd:
            seekpos = fd.tell()
            line = fd.readline()
            while line:
                if b"@" in line[:3]:
                    current_ID = line[line.find(b"{") + 1 : line.rfind(b",")]
                    current_ID_str = current_ID.decode("utf-8")

                if current_ID_str == new_record["ID"]:
                    line = fd.readline()
                    while (
                        b"@" not in line[:3] and line
                    ):  # replace: drop the current record
                        line = fd.readline()
                    remaining = line + fd.read()
                    fd.seek(seekpos)
                    if not delete:
                        fd.write(replacement.encode("utf-8"))
                    seekpos = fd.tell()
                    fd.flush()
                    os.fsync(fd)
                    fd.write(remaining)
                    fd.truncate()  # if the replacement is shorter...
                    fd.seek(seekpos)
                    line = fd.readline()
                    return

                seekpos = fd.tell()
                line = fd.readline()
        return

    def save_record_list_by_ID(
        self, record_list: list, append_new: bool = False
    ) -> None:

        if record_list == []:
            return

        record_dict = {r["ID"]: r for r in record_list}
        parsed = ReviewDataset.parse_bibtex_str(record_dict)

        record_list = [
            {
                "ID": item[item.find("{") + 1 : item.find(",")],
                "record": "@" + item + "\n",
            }
            for item in parsed.split("\n@")
        ]
        # Correct the first and last items
        record_list[0]["record"] = "@" + record_list[0]["record"][2:]
        record_list[-1]["record"] = record_list[-1]["record"][:-1]

        current_ID_str = "NOTSET"
        if self.MAIN_REFERENCES_FILE.is_file():
            with open(self.MAIN_REFERENCES_FILE, "r+b") as fd:
                seekpos = fd.tell()
                line = fd.readline()
                while line:
                    if b"@" in line[:3]:
                        current_ID = line[line.find(b"{") + 1 : line.rfind(b",")]
                        current_ID_str = current_ID.decode("utf-8")
                    if current_ID_str in [x["ID"] for x in record_list]:
                        replacement = [x["record"] for x in record_list][0]
                        record_list = [
                            x for x in record_list if x["ID"] != current_ID_str
                        ]
                        line = fd.readline()
                        while (
                            b"@" not in line[:3] and line
                        ):  # replace: drop the current record
                            line = fd.readline()
                        remaining = line + fd.read()
                        fd.seek(seekpos)
                        fd.write(replacement.encode("utf-8"))
                        seekpos = fd.tell()
                        fd.flush()
                        os.fsync(fd)
                        fd.write(remaining)
                        fd.truncate()  # if the replacement is shorter...
                        fd.seek(seekpos)

                    seekpos = fd.tell()
                    line = fd.readline()

        if len(record_list) > 0:
            if append_new:
                with open(self.MAIN_REFERENCES_FILE, "a", encoding="utf8") as m_refs:
                    for replacement in record_list:
                        m_refs.write(replacement["record"])

            else:
                self.REVIEW_MANAGER.report_logger.error(
                    "records not written to file: " f'{[x["ID"] for x in record_list]}'
                )

        self.add_record_changes()

        return

    def format_main_references(self) -> bool:
        from colrev_core.prep import Preparation, PrepRecord
        from colrev_core.process import FormatProcess

        PREPARATION = Preparation(
            self.REVIEW_MANAGER, notify_state_transition_process=False
        )

        FormatProcess(self.REVIEW_MANAGER)  # to notify

        records = self.load_records_dict()
        for record in records.values():
            if "colrev_status" not in record:
                print(f'Error: no status field in record ({record["ID"]})')
                continue

            RECORD = PrepRecord(record)

            if record["colrev_status"] in [
                RecordState.md_needs_manual_preparation,
                RecordState.md_imported,
            ]:
                RECORD = PREPARATION.update_masterdata_provenance(RECORD, RECORD)

            if record["colrev_status"] == RecordState.md_needs_manual_preparation:
                RECORD = PREPARATION.update_metadata_status(RECORD)

            if record["colrev_status"] == RecordState.pdf_prepared:
                RECORD.reset_pdf_provenance_hints()

            record = RECORD.get_data()

        self.save_records_dict(records)
        CHANGED = self.REVIEW_MANAGER.paths["MAIN_REFERENCES_RELATIVE"] in [
            r.a_path for r in self.__git_repo.index.diff(None)
        ]
        return CHANGED

    def retrieve_data(self, prior: dict) -> dict:
        from colrev_core.process import ProcessModel

        data: dict = {
            "pdf_not_exists": [],
            "status_fields": [],
            "status_transitions": [],
            "start_states": [],
            "exclusion_criteria_list": [],
            "IDs": [],
            "entries_without_origin": [],
            "record_links_in_bib": [],
            "persisted_IDs": [],
            "origin_list": [],
        }

        with open(self.MAIN_REFERENCES_FILE, encoding="utf8") as f:
            for record_string in self.__read_next_record_str(f):
                ID, file, status, excl_crit, origin = (
                    "NA",
                    "NA",
                    "NA",
                    "not_set",
                    "NA",
                )

                for line in record_string.split("\n"):
                    if "@Comment" in line:
                        ID = "Comment"
                        break
                    if "@" in line[:3]:
                        ID = line[line.find("{") + 1 : line.rfind(",")]
                    if "file" == line.lstrip()[:4]:
                        file = line[line.find("{") + 1 : line.rfind("}")]
                    if "colrev_status" == line.lstrip()[:13]:
                        status = line[line.find("{") + 1 : line.rfind("}")]
                    if "exclusion_criteria" == line.lstrip()[:18]:
                        excl_crit = line[line.find("{") + 1 : line.rfind("}")]
                    if "colrev_origin" == line.strip()[:13]:
                        origin = line[line.find("{") + 1 : line.rfind("}")]
                if "Comment" == ID:
                    continue
                if "NA" == ID:
                    logging.error(f"Skipping record without ID: {record_string}")
                    continue

                data["IDs"].append(ID)

                for org in origin.split(";"):
                    data["origin_list"].append([ID, org])

                if status in [
                    str(RecordState.md_processed),
                    str(RecordState.rev_prescreen_excluded),
                    str(RecordState.rev_prescreen_included),
                    str(RecordState.pdf_needs_manual_retrieval),
                    str(RecordState.pdf_imported),
                    str(RecordState.pdf_not_available),
                    str(RecordState.pdf_needs_manual_preparation),
                    str(RecordState.pdf_prepared),
                    str(RecordState.rev_excluded),
                    str(RecordState.rev_included),
                    str(RecordState.rev_synthesized),
                ]:
                    for origin_part in origin.split(";"):
                        data["persisted_IDs"].append([origin_part, ID])

                if file != "NA":
                    if not all(Path(f).is_file() for f in file.split(";")):
                        data["pdf_not_exists"].append(ID)

                if origin != "NA":
                    for org in origin.split(";"):
                        data["record_links_in_bib"].append(org)
                else:
                    data["entries_without_origin"].append(ID)

                data["status_fields"].append(status)

                if "not_set" != excl_crit:
                    ec_case = [ID, status, excl_crit]
                    data["exclusion_criteria_list"].append(ec_case)

                # TODO : the origins of a record could be in multiple states
                if "colrev_status" in prior:
                    prior_status = [
                        stat
                        for (org, stat) in prior["colrev_status"]
                        if org in origin.split(";")
                    ]
                else:
                    prior_status = []

                status_transition = {}
                if len(prior_status) == 0:
                    status_transition[ID] = "load"
                else:
                    proc_transition_list: list = [
                        x["trigger"]
                        for x in ProcessModel.transitions
                        if str(x["source"]) == prior_status[0]
                        and str(x["dest"]) == status
                    ]
                    if len(proc_transition_list) == 0 and prior_status[0] != status:
                        data["start_states"].append(prior_status[0])
                        if prior_status[0] not in [str(x) for x in RecordState]:
                            raise StatusFieldValueError(
                                ID, "colrev_status", prior_status[0]
                            )
                        if status not in [str(x) for x in RecordState]:
                            raise StatusFieldValueError(ID, "colrev_status", status)

                        raise StatusTransitionError(
                            f"invalid state transition ({ID}):"
                            + f" {prior_status[0]} to {status}"
                        )
                    if 0 == len(proc_transition_list):
                        status_transition[ID] = "load"
                    else:
                        proc_transition = proc_transition_list.pop()
                        status_transition[ID] = proc_transition

                data["status_transitions"].append(status_transition)

        return data

    def retrieve_prior(self) -> dict:
        import io

        MAIN_REFERENCES_RELATIVE = self.REVIEW_MANAGER.paths["MAIN_REFERENCES_RELATIVE"]
        revlist = (
            (
                commit.hexsha,
                (commit.tree / str(MAIN_REFERENCES_RELATIVE)).data_stream.read(),
            )
            for commit in self.__git_repo.iter_commits(
                paths=str(MAIN_REFERENCES_RELATIVE)
            )
        )
        prior: dict = {"colrev_status": [], "persisted_IDs": []}
        filecontents = list(revlist)[0][1]
        prior_db_str = io.StringIO(filecontents.decode("utf-8"))
        for record_string in self.__read_next_record_str(prior_db_str):

            ID, status, origin = "NA", "NA", "NA"
            for line in record_string.split("\n"):
                if "@" in line[:3]:
                    ID = line[line.find("{") + 1 : line.rfind(",")]
                if "colrev_status" == line.lstrip()[:13]:
                    status = line[line.find("{") + 1 : line.rfind("}")]
                if "colrev_origin" == line.strip()[:13]:
                    origin = line[line.find("{") + 1 : line.rfind("}")]
            if "NA" != ID:
                for orig in origin.split(";"):
                    prior["colrev_status"].append([orig, status])
                    if str(RecordState.md_processed) == status:
                        prior["persisted_IDs"].append([orig, ID])

            else:
                logging.error(f"record without ID: {record_string}")

        return prior

    # def read_next_record(file_object) -> typing.Iterator[str]:
    #     data = ""
    #     first_record_processed = False
    #     while True:
    #         line = file_object.readline()
    #         if not line:
    #             break
    #         if line[:1] == "%" or line == "\n":
    #             continue
    #         if line[:1] != "@":
    #             data += line
    #         else:
    #             if first_record_processed:
    #                 yield data
    #             else:
    #                 first_record_processed = True
    #             data = line
    #     yield data

    def retrieve_IDs_from_bib(self, file_path: Path) -> list:
        assert file_path.suffix == ".bib"
        IDs = []
        with open(file_path, encoding="utf8") as f:
            line = f.readline()
            while line:
                if "@" in line[:5]:
                    ID = line[line.find("{") + 1 : line.rfind(",")]
                    IDs.append(ID.lstrip())
                line = f.readline()
        return IDs

    def retrieve_by_colrev_id(
        self, indexed_record_dict: dict, records: typing.List[typing.Dict]
    ) -> dict:
        from colrev_core.record import Record

        INDEXED_RECORD = Record(indexed_record_dict)

        if "colrev_id" in INDEXED_RECORD.data:
            cid_to_retrieve = INDEXED_RECORD.get_colrev_id()
        else:
            cid_to_retrieve = [INDEXED_RECORD.create_colrev_id()]

        record_l = [
            x
            for x in records
            if any(cid in Record(x).get_colrev_id() for cid in cid_to_retrieve)
        ]
        if len(record_l) != 1:
            raise RecordNotInRepoException
        return record_l[0]

    def update_colrev_ids(self) -> None:
        from colrev_core.record import Record, NotEnoughDataToIdentifyException
        from tqdm import tqdm

        self.REVIEW_MANAGER.logger.info("Create colrev_id list from origins")
        recs_dict = self.load_records_dict()
        if len(recs_dict) > 0:
            origin_records = self.load_origin_records()
            for rec in tqdm(recs_dict.values()):
                RECORD = Record(rec)
                try:
                    RECORD.create_colrev_id()
                except NotEnoughDataToIdentifyException:
                    pass
                origins = RECORD.get_origins()
                RECORD.add_colrev_ids(
                    [
                        origin_records[origin]
                        for origin in set(origins)
                        if origin in origin_records
                    ]
                )

            # Note : we may create origins from history for curated repositories
            # for history_recs in self.load_from_git_history():
            #     for hist_rec in tqdm(history_recs.values()):
            #         for rec in recs_dict.values():
            #             RECORD = Record(rec)
            #             HIST_RECORD = Record(hist_rec)
            #             # TODO : acces hist_rec based on an origin-key record-list?
            #             if RECORD.shares_origins(HIST_RECORD):
            #                 RECORD.add_colrev_ids([HIST_RECORD.get_data()])

            self.save_records_dict(recs_dict)
            self.add_record_changes()
        return

    def get_missing_files(self) -> list:
        from colrev_core.record import RecordState

        # excluding pdf_not_available
        file_required_status = [
            str(RecordState.pdf_imported),
            str(RecordState.pdf_needs_manual_preparation),
            str(RecordState.pdf_prepared),
            str(RecordState.rev_excluded),
            str(RecordState.rev_included),
            str(RecordState.rev_synthesized),
        ]
        missing_files = []
        if self.REVIEW_MANAGER.paths["MAIN_REFERENCES"].is_file():
            with open(self.REVIEW_MANAGER.paths["MAIN_REFERENCES"]) as f:
                for record_string in self.__read_next_record_str(f):
                    ID, status = "NA", "NA"

                    for line in record_string.split("\n"):
                        if "@Comment" in line:
                            ID = "Comment"
                            break
                        if "@" in line[:3]:
                            ID = line[line.find("{") + 1 : line.rfind(",")]
                        if "colrev_status" == line.lstrip()[:13]:
                            status = line[line.find("{") + 1 : line.rfind("}")]
                    if "Comment" == ID:
                        continue
                    if "NA" == ID:
                        print(f"Skipping record without ID: {record_string}")
                        continue

                    if (" file  " not in record_string) and (
                        status in file_required_status
                    ):
                        missing_files.append(ID)
        return missing_files

    def import_file(self, record: dict) -> dict:
        self.REVIEW_MANAGER.paths["PDF_DIRECTORY_RELATIVE"].mkdir(exist_ok=True)
        new_fp = (
            self.REVIEW_MANAGER.paths["PDF_DIRECTORY_RELATIVE"]
            / Path(record["ID"] + ".pdf").name
        )
        original_fp = Path(record["file"])

        if "symlink" == self.REVIEW_MANAGER.settings.pdf_get.pdf_path_type:
            if not new_fp.is_file():
                new_fp.symlink_to(original_fp)
            record["file"] = str(new_fp)
        elif "copy" == self.REVIEW_MANAGER.settings.pdf_get.pdf_path_type:
            if not new_fp.is_file():
                shutil.copyfile(original_fp, new_fp.resolve())
            record["file"] = str(new_fp)
        # Note : else: leave absolute paths

        return record

    # CHECKS --------------------------------------------------------------

    def check_main_references_duplicates(self, data: dict) -> None:

        if not len(data["IDs"]) == len(set(data["IDs"])):
            duplicates = [ID for ID in data["IDs"] if data["IDs"].count(ID) > 1]
            if len(duplicates) > 20:
                raise DuplicatesError(
                    "Duplicates in MAIN_REFERENCES: "
                    f"({','.join(duplicates[0:20])}, ...)"
                )
            else:
                raise DuplicatesError(
                    f"Duplicates in MAIN_REFERENCES: {','.join(duplicates)}"
                )
        return

    def check_main_references_origin(self, prior: dict, data: dict) -> None:
        import itertools

        # Check whether each record has an origin
        if not len(data["entries_without_origin"]) == 0:
            raise OriginError(
                f"Entries without origin: {', '.join(data['entries_without_origin'])}"
            )

        # Check for broken origins
        search_dir = self.REVIEW_MANAGER.paths["SEARCHDIR"]
        all_record_links = []
        for bib_file in search_dir.glob("*.bib"):
            search_IDs = self.retrieve_IDs_from_bib(bib_file)
            for x in search_IDs:
                all_record_links.append(bib_file.name + "/" + x)
        delta = set(data["record_links_in_bib"]) - set(all_record_links)
        if len(delta) > 0:
            raise OriginError(f"broken origins: {delta}")

        # Check for non-unique origins
        origins = list(itertools.chain(*data["origin_list"]))
        non_unique_origins = []
        for org in origins:
            if origins.count(org) > 1:
                non_unique_origins.append(org)
        if non_unique_origins:
            for ID, org in data["origin_list"]:
                if org in non_unique_origins:
                    raise OriginError(f'Non-unique origin: origin="{org}"')

        # TODO : Check for removed origins
        # Raise an exception if origins were removed
        # prior_origins = [x[0] for x in prior['status']]
        # current_origins = [x[1] for x in data['origin_list']]
        # print(len(prior_origins))
        # print(len(current_origins))
        # print(set(prior_origins).difference(set(current_origins)))
        # print(set(current_origins).difference(set(prior_origins)))
        # print(pp.pformat(prior))
        # # print(pp.pformat(data))
        # input('stop')
        # for prior_origin, prior_id in prior["persisted_IDs"]:
        #     # TBD: notify if the origin no longer exists?
        #     for new_origin, new_id in data["persisted_IDs"]:
        #         if new_origin == prior_origin:
        #             if new_id != prior_id:
        #                 logging.error(
        #                     "ID of processed record changed from"
        #                     f" {prior_id} to {new_id}"
        #                 )
        #                 check_propagated_IDs(prior_id, new_id)
        #                 STATUS = FAIL
        return

    def check_main_references_status_fields(self, data: dict) -> None:
        # Check status fields
        status_schema = [str(x) for x in RecordState]
        stat_diff = set(data["status_fields"]).difference(status_schema)
        if stat_diff:
            raise FieldError(f"status field(s) {stat_diff} not in {status_schema}")
        return

    def check_status_transitions(self, data: dict) -> None:
        if len(set(data["start_states"])) > 1:
            raise StatusTransitionError(
                "multiple transitions from different "
                f'start states ({set(data["start_states"])})'
            )
        return

    def __get_exclusion_criteria(self, ec_string: str) -> list:
        excl_criteria = [ec.split("=")[0] for ec in ec_string.split(";") if ec != "NA"]
        if [""] == excl_criteria:
            excl_criteria = []
        return excl_criteria

    def check_corrections_of_curated_records(self) -> None:
        from colrev_core.environment import LocalIndex, Resources
        from colrev_core.environment import RecordNotInIndexException
        from colrev_core.prep import Preparation
        from colrev_core.record import Record
        from dictdiffer import diff
        import io

        if not self.MAIN_REFERENCES_FILE.is_file():
            return

        self.REVIEW_MANAGER.logger.debug("Start corrections")

        self.LOCAL_INDEX = LocalIndex()

        self.PREPARATION = Preparation(
            self.REVIEW_MANAGER, notify_state_transition_process=False
        )

        essential_md_keys = [
            "title",
            "author",
            "journal",
            "year",
            "booktitle",
            "number",
            "volume",
            "issue",
            "author",
            "doi",
            "colrev_origin",  # Note : for merges
        ]

        self.REVIEW_MANAGER.logger.debug("Retrieve prior bib")
        MAIN_REFERENCES_RELATIVE = self.REVIEW_MANAGER.paths["MAIN_REFERENCES_RELATIVE"]
        revlist = (
            (
                commit.hexsha,
                (commit.tree / str(MAIN_REFERENCES_RELATIVE)).data_stream.read(),
            )
            for commit in self.__git_repo.iter_commits(
                paths=str(MAIN_REFERENCES_RELATIVE)
            )
        )
        prior: dict = {"curated_records": []}

        try:
            filecontents = list(revlist)[0][1]
        except IndexError:
            pass
            return

        self.REVIEW_MANAGER.logger.debug("Load prior bib")
        prior_db_str = io.StringIO(filecontents.decode("utf-8"))
        for record_string in self.__read_next_record_str(prior_db_str):

            # TBD: whether/how to detect dblp. Previously:
            # if any(x in record_string for x in ["{CURATED:", "{DBLP}"]):
            if "{CURATED:" in record_string:
                records_dict = self.load_records_dict(record_string)
                r = list(records_dict.values())[0]
                prior["curated_records"].append(r)

        self.REVIEW_MANAGER.logger.debug("Load current bib")
        curated_records = []
        with open(self.MAIN_REFERENCES_FILE, encoding="utf8") as f:
            for record_string in self.__read_next_record_str(f):

                # TBD: whether/how to detect dblp. Previously:
                # if any(x in record_string for x in ["{CURATED:", "{DBLP}"]):
                if "{CURATED:" in record_string:
                    records_dict = self.load_records_dict(record_string)
                    r = list(records_dict.values())[0]
                    curated_records.append(r)

        for curated_record in curated_records:

            # TODO : use origin-indexed dict (discarding changes during merges)

            # identify curated records for which essential metadata is changed
            prior_crl = [
                x
                for x in prior["curated_records"]
                if any(
                    y in curated_record["colrev_origin"].split(";")
                    for y in x["colrev_origin"].split(";")
                )
            ]

            if len(prior_crl) == 0:
                self.REVIEW_MANAGER.logger.debug("No prior records found")
                continue

            for prior_cr in prior_crl:

                if not all(
                    prior_cr.get(k, "NA") == curated_record.get(k, "NA")
                    for k in essential_md_keys
                ):
                    # after the previous condition, we know that the curated record
                    # has been corrected
                    corrected_curated_record = curated_record.copy()
                    if Record(corrected_curated_record).masterdata_is_curated():
                        # retrieve record from index to identify origin repositories
                        try:
                            original_curated_record = self.LOCAL_INDEX.retrieve(
                                prior_cr
                            )

                            # Note : this is a simple heuristic:
                            curation_path = Resources.curations_path / Path(
                                original_curated_record[
                                    "colrev_masterdata_provenance"
                                ].split("/")[-1]
                            )
                            if not curation_path.is_dir():
                                prov_inf = original_curated_record[
                                    "colrev_masterdata_provenance"
                                ]
                                print(
                                    "Source path of indexed record not available "
                                    f'({original_curated_record["ID"]} - '
                                    f"{prov_inf})"
                                )
                                continue
                        except RecordNotInIndexException:
                            pass
                            original_curated_record = prior_cr.copy()

                        original_curated_record["colrev_id"] = Record(
                            original_curated_record
                        ).create_colrev_id()

                    else:
                        continue  # probably?

                    # Cast to string for persistence
                    original_curated_record = {
                        k: str(v) for k, v in original_curated_record.items()
                    }
                    corrected_curated_record = {
                        k: str(v) for k, v in corrected_curated_record.items()
                    }

                    # Note : removing the fields is a temporary fix
                    # because the subsetting of change_items does not seem to
                    # work properly
                    if "pages" in original_curated_record:
                        del original_curated_record["pages"]
                    if "pages" in corrected_curated_record:
                        del corrected_curated_record["pages"]
                    # if "dblp_key" in corrected_curated_record:
                    #     del corrected_curated_record["dblp_key"]
                    if "colrev_status" in corrected_curated_record:
                        del corrected_curated_record["colrev_status"]

                    if "colrev_status" in original_curated_record:
                        del original_curated_record["colrev_status"]

                    # TODO : export only essential changes?
                    changes = diff(original_curated_record, corrected_curated_record)
                    change_items = list(changes)

                    keys_to_ignore = [
                        "exclusion_criteria",
                        "colrev_status",
                        "source_url",
                        "ID",
                        "grobid-version",
                        "colrev_pdf_id",
                        "file",
                        "colrev_origin",
                        "colrev_data_provenance",
                        "sem_scholar_id",
                    ]

                    selected_change_items = []
                    for change_item in change_items:
                        type, key, val = change_item
                        if "add" == type:
                            for add_item in val:
                                add_item_key, add_item_val = add_item
                                if add_item_key not in keys_to_ignore:
                                    selected_change_items.append(
                                        ("add", "", [(add_item_key, add_item_val)])
                                    )
                        elif "change" == type:
                            if key not in keys_to_ignore:
                                selected_change_items.append(change_item)

                    change_items = selected_change_items

                    if len(change_items) == 0:
                        continue

                    if len(
                        corrected_curated_record.get("colrev_origin", "").split(";")
                    ) > len(
                        original_curated_record.get("colrev_origin", "").split(";")
                    ):
                        if (
                            "dblp_key" in corrected_curated_record
                            and "dblp_key" in original_curated_record
                        ):
                            if (
                                corrected_curated_record["dblp_key"]
                                != original_curated_record["dblp_key"]
                            ):
                                change_items = {  # type: ignore
                                    "merge": [
                                        corrected_curated_record["dblp_key"],
                                        original_curated_record["dblp_key"],
                                    ]
                                }
                        # else:
                        #     change_items = {
                        #         "merge": [
                        #             corrected_curated_record["ID"],
                        #             original_curated_record["ID"],
                        #         ]
                        #     }

                    # TODO : cover non-masterdata corrections
                    if "colrev_masterdata_provenance" not in original_curated_record:
                        continue

                    dict_to_save = {
                        "source_url": original_curated_record[
                            "colrev_masterdata_provenance"
                        ].replace("CURATED:"),
                        "original_curated_record": original_curated_record,
                        "changes": change_items,
                    }
                    fp = self.REVIEW_MANAGER.paths["CORRECTIONS_PATH"] / Path(
                        f"{curated_record['ID']}.json"
                    )
                    fp.parent.mkdir(exist_ok=True)

                    with open(fp, "w", encoding="utf8") as corrections_file:
                        json.dump(dict_to_save, corrections_file, indent=4)

                    # TODO : combine merge-record corrections

        # for testing:
        # raise KeyError
        return

    def check_main_references_screen(self, data: dict) -> None:

        # Check screen
        # Note: consistency of inclusion_2=yes -> inclusion_1=yes
        # is implicitly ensured through status
        # (screen2-included/excluded implies prescreen included!)

        field_errors = []

        if data["exclusion_criteria_list"]:
            exclusion_criteria = data["exclusion_criteria_list"][0][2]
            if exclusion_criteria != "NA":
                criteria = self.__get_exclusion_criteria(exclusion_criteria)
                settings_criteria = [
                    str(c) for c in self.REVIEW_MANAGER.settings.screen.criteria
                ]
                if not set(criteria) == set(settings_criteria):
                    field_errors.append(
                        "Mismatch in screening criteria: records:"
                        f" {criteria} vs. settings: {settings_criteria}"
                    )
                pattern = "=(yes|no);".join(criteria) + "=(yes|no)"
                pattern_inclusion = "=no;".join(criteria) + "=no"
            else:
                criteria = ["NA"]
                pattern = "^NA$"
                pattern_inclusion = "^NA$"
            for [ID, status, excl_crit] in data["exclusion_criteria_list"]:
                # print([ID, status, excl_crit])
                if not re.match(pattern, excl_crit):
                    # Note: this should also catch cases of missing
                    # exclusion criteria
                    field_errors.append(
                        "Exclusion criteria field not matching "
                        f"pattern: {excl_crit} ({ID}; criteria: {criteria})"
                    )

                elif str(RecordState.rev_excluded) == status:
                    if ["NA"] == criteria:
                        if "NA" == excl_crit:
                            continue
                        else:
                            field_errors.append(f"excl_crit field not NA: {excl_crit}")

                    if "=yes" not in excl_crit:
                        logging.error(f"criteria: {criteria}")
                        field_errors.append(
                            "Excluded record with no exclusion_criterion violated: "
                            f"{ID}, {status}, {excl_crit}"
                        )

                # Note: we don't have to consider the cases of
                # status=retrieved/prescreen_included/prescreen_excluded
                # because they would not have exclusion_criteria.
                elif status in [
                    str(RecordState.rev_included),
                    str(RecordState.rev_synthesized),
                ]:
                    if not re.match(pattern_inclusion, excl_crit):
                        field_errors.append(
                            "Included record with exclusion_criterion satisfied: "
                            f"{ID}, {status}, {excl_crit}"
                        )
                else:
                    if not re.match(pattern_inclusion, excl_crit):
                        field_errors.append(
                            "Record with exclusion_criterion but before "
                            f"inclusion stage: {ID}, {status}"
                        )
        if len(field_errors) > 0:
            raise FieldError("\n".join(field_errors))
        return

    # def check_screen_data(screen, data):
    #     # Check consistency: data -> inclusion_2
    #     data_IDs = data['ID'].tolist()
    #     screen_IDs = \
    #         screen['ID'][screen['inclusion_2'] == 'yes'].tolist()
    #     violations = [ID for ID in set(
    #         data_IDs) if ID not in set(screen_IDs)]
    #     if len(violations) != 0:
    #         raise some error ('IDs in DATA not coded as inclusion_2=yes: ' +
    #               f'{violations}')
    #     return

    # def check_duplicates_data(data):
    #     # Check whether there are duplicate IDs in data.csv
    #     if not data['ID'].is_unique:
    #         raise some error (data[data.duplicated(['ID'])].ID.tolist())
    #     return

    # def check_id_integrity_data(data, IDs):
    #     # Check consistency: all IDs in data.csv in references.bib
    #     missing_IDs = [ID for
    #                    ID in data['ID'].tolist()
    #                    if ID not in IDs]
    #     if not len(missing_IDs) == 0:
    #         raise some error ('IDs in data.csv not in MAIN_REFERENCES: ' +
    #               str(set(missing_IDs)))
    #     return

    def check_propagated_IDs(self, prior_id: str, new_id: str) -> list:

        ignore_patterns = [
            ".git",
            "config.ini",
            "report.log",
            ".pre-commit-config.yaml",
        ]

        text_formats = [".txt", ".csv", ".md", ".bib", ".yaml"]
        notifications = []
        for root, dirs, files in os.walk(os.getcwd(), topdown=False):
            for name in files:
                if any((x in name) or (x in root) for x in ignore_patterns):
                    continue
                if prior_id in name:
                    notifications.append(
                        f"Old ID ({prior_id}, changed to {new_id} in the "
                        f"MAIN_REFERENCES) found in filepath: {name}"
                    )

                if not any(name.endswith(x) for x in text_formats):
                    logging.debug(f"Skipping {name}")
                    continue
                logging.debug(f"Checking {name}")
                if name.endswith(".bib"):
                    retrieved_IDs = self.retrieve_IDs_from_bib(
                        Path(os.path.join(root, name))
                    )
                    if prior_id in retrieved_IDs:
                        notifications.append(
                            f"Old ID ({prior_id}, changed to {new_id} in "
                            f"the MAIN_REFERENCES) found in file: {name}"
                        )
                else:
                    with open(os.path.join(root, name), encoding="utf8") as f:
                        line = f.readline()
                        while line:
                            if name.endswith(".bib") and "@" in line[:5]:
                                line = f.readline()
                            if prior_id in line:
                                notifications.append(
                                    f"Old ID ({prior_id}, to {new_id} in "
                                    f"the MAIN_REFERENCES) found in file: {name}"
                                )
                            line = f.readline()
            for name in dirs:
                if any((x in name) or (x in root) for x in ignore_patterns):
                    continue
                if prior_id in name:
                    notifications.append(
                        f"Old ID ({prior_id}, changed to {new_id} in the "
                        f"MAIN_REFERENCES) found in filepath: {name}"
                    )
        return notifications

    def check_persisted_ID_changes(self, prior: dict, data: dict) -> None:
        if "persisted_IDs" not in prior:
            return
        for prior_origin, prior_id in prior["persisted_IDs"]:
            if prior_origin not in [x[0] for x in data["persisted_IDs"]]:
                # Note: this does not catch origins removed before md_processed
                raise OriginError(f"origin removed: {prior_origin}")
            for new_origin, new_id in data["persisted_IDs"]:
                if new_origin == prior_origin:
                    if new_id != prior_id:
                        notifications = self.check_propagated_IDs(prior_id, new_id)
                        notifications.append(
                            "ID of processed record changed from "
                            f"{prior_id} to {new_id}"
                        )
                        raise PropagatedIDChange(notifications)
        return

    def check_sources(self) -> None:
        from colrev_core.settings import SearchType

        sources = self.REVIEW_MANAGER.settings.search.sources

        SEARCHDIR = self.REVIEW_MANAGER.paths["SEARCHDIR"]

        for search_file in SEARCHDIR.glob("*.bib"):
            if search_file.name not in [str(x.filename) for x in sources]:
                raise SearchDetailsError(
                    f"Search file not in settings.json: ({search_file.name})"
                )

        # date_regex = r"^\d{4}-\d{2}-\d{2}$"
        for search_record in sources:

            search_record_filename = SEARCHDIR / search_record.filename
            if not search_record_filename.is_file():
                logging.warning(
                    f"Search details without file: {search_record.filename}"
                )
                # raise SearchDetailsError('File not found: "
                #                       f"{search_record["filename"]}')
            if str(search_record.search_type) not in SearchType._member_names_:
                raise SearchDetailsError(
                    f"{search_record.search_type} not in {SearchType._member_names_}"
                )
            # if "completion_date" in search_record:
            #     if not re.search(date_regex, search_record["completion_date"]):
            #         raise SearchDetailsError(
            #             "completion date not matching YYYY-MM-DD format: "
            #             f'{search_record["completion_date"]}'
            #         )
            # if "start_date" in search_record:
            #     if not re.search(date_regex, search_record["start_date"]):
            #         raise SearchDetailsError(
            #             "start_date date not matchin YYYY-MM-DD format: "
            #             f'{search_record["start_date"]}'
            #         )

        return

    # GIT operations -----------------------------------------------

    def get_repo(self) -> git.Repo:
        """Get the git repository object (requires REVIEW_MANAGER.notify(...))"""

        if self.REVIEW_MANAGER.notified_next_process is None:
            raise ReviewManagerNotNofiedError()
        return self.__git_repo

    def has_changes(self) -> bool:
        # Extension : allow for optional path (check changes for that file)
        return self.__git_repo.is_dirty()

    def add_changes(self, path: str) -> None:
        import time

        while (self.REVIEW_MANAGER.path / Path(".git/index.lock")).is_file():
            time.sleep(0.5)
            print("Waiting for previous git operation to complete")

        self.__git_repo.index.add([str(path)])
        return

    def remove_file(self, path: str) -> None:

        self.__git_repo.index.remove(
            [path],
            working_tree=True,
        )
        return

    def create_commit(
        self, msg: str, author: git.Actor, committer: git.Actor, hook_skipping: bool
    ) -> None:
        self.__git_repo.index.commit(
            msg,
            author=author,
            committer=committer,
            skip_hooks=hook_skipping,
        )
        return

    def file_in_history(self, filepath: Path) -> bool:
        return str(filepath) in [x.path for x in self.__git_repo.head.commit.tree]

    def get_commit_message(self, commit_nr: int) -> str:
        master = self.__git_repo.head.reference
        assert commit_nr == 0  # extension : implement other cases
        if commit_nr == 0:
            cmsg = master.commit.message
        return cmsg

    def add_record_changes(self) -> None:
        import time

        while (self.REVIEW_MANAGER.path / Path(".git/index.lock")).is_file():
            time.sleep(0.5)
            print("Waiting for previous git operation to complete")
        self.__git_repo.index.add(
            [str(self.REVIEW_MANAGER.paths["MAIN_REFERENCES_RELATIVE"])]
        )
        return

    def add_setting_changes(self) -> None:
        import time

        while (self.REVIEW_MANAGER.path / Path(".git/index.lock")).is_file():
            time.sleep(0.5)
            print("Waiting for previous git operation to complete")

        self.__git_repo.index.add([str(self.REVIEW_MANAGER.paths["SETTINGS_RELATIVE"])])
        return

    def reset_log_if_no_changes(self) -> None:
        if not self.__git_repo.is_dirty():
            self.REVIEW_MANAGER.reset_log()
        return

    def get_last_commit_sha(self) -> str:
        return str(self.__git_repo.head.commit.hexsha)

    def get_tree_hash(self) -> str:
        hash = self.__git_repo.git.execute(["git", "write-tree"])
        return str(hash)

    def get_remote_commit_differences(self, git_repo: git.Repo) -> list:
        from git.exc import GitCommandError

        nr_commits_behind, nr_commits_ahead = -1, -1

        origin = git_repo.remotes.origin
        if origin.exists():
            try:
                origin.fetch()
            except GitCommandError:
                pass  # probably not online
                return [-1, -1]

        if git_repo.active_branch.tracking_branch() is not None:

            branch_name = str(git_repo.active_branch)
            tracking_branch_name = str(git_repo.active_branch.tracking_branch())
            self.REVIEW_MANAGER.logger.debug(f"{branch_name} - {tracking_branch_name}")

            behind_operation = branch_name + ".." + tracking_branch_name
            commits_behind = git_repo.iter_commits(behind_operation)
            nr_commits_behind = sum(1 for c in commits_behind)

            ahead_operation = tracking_branch_name + ".." + branch_name
            commits_ahead = git_repo.iter_commits(ahead_operation)
            nr_commits_ahead = sum(1 for c in commits_ahead)

        return [nr_commits_behind, nr_commits_ahead]

    def behind_remote(self) -> bool:
        nr_commits_behind = 0
        CONNECTED_REMOTE = 0 != len(self.__git_repo.remotes)
        if CONNECTED_REMOTE:
            origin = self.__git_repo.remotes.origin
            if origin.exists():
                (
                    nr_commits_behind,
                    nr_commits_ahead,
                ) = self.get_remote_commit_differences(self.__git_repo)
        if nr_commits_behind > 0:
            return True
        return False

    def remote_ahead(self) -> bool:
        nr_commits_behind = 0
        CONNECTED_REMOTE = 0 != len(self.__git_repo.remotes)
        if CONNECTED_REMOTE:
            origin = self.__git_repo.remotes.origin
            if origin.exists():
                (
                    nr_commits_behind,
                    nr_commits_ahead,
                ) = self.get_remote_commit_differences(self.__git_repo)
        if nr_commits_ahead > 0:
            return True
        return False

    def pull_if_repo_clean(self):
        if not self.__git_repo.is_dirty():
            o = self.__git_repo.remotes.origin
            o.pull()
        return


class SearchDetailsError(Exception):
    def __init__(
        self,
        msg,
    ):
        self.message = f" {msg}"
        super().__init__(self.message)


class StatusTransitionError(Exception):
    def __init__(self, msg):
        self.message = f" {msg}"
        super().__init__(self.message)


class StatusFieldValueError(Exception):
    def __init__(self, record: str, status_type: str, status_value: str):
        self.message = f"{status_type} set to '{status_value}' in {record}."
        super().__init__(self.message)


class RecordFormatError(Exception):
    def __init__(self, msg):
        self.message = f" {msg}"
        super().__init__(self.message)


class CitationKeyPropagationError(Exception):
    pass


class DuplicatesError(Exception):
    def __init__(self, msg):
        self.message = f" {msg}"
        super().__init__(self.message)


class OriginError(Exception):
    def __init__(self, msg):
        self.message = f" {msg}"
        super().__init__(self.message)


class FieldError(Exception):
    def __init__(self, msg):
        self.message = f" {msg}"
        super().__init__(self.message)


class PropagatedIDChange(Exception):
    def __init__(self, notifications):
        self.message = "\n".join(notifications)
        super().__init__(self.message)


class ReviewManagerNotNofiedError(Exception):
    def __init__(self):
        self.message = (
            "inform the review manager about the next process in advance"
            + " to avoid conflicts (run review_manager.notify(processing_function))"
        )
        super().__init__(self.message)


class RecordNotInRepoException(Exception):
    def __init__(self, id: str = None):
        if id is not None:
            self.message = f"Record not in index ({id})"
        else:
            self.message = "Record not in index"
        super().__init__(self.message)


if __name__ == "__main__":
    pass<|MERGE_RESOLUTION|>--- conflicted
+++ resolved
@@ -195,7 +195,6 @@
             for k, v in input_dict.items():
                 list_to_return.append(f"{k}:{v['source']};{v['note']};")
 
-<<<<<<< HEAD
         elif "colrev_data_provenance" == key:
             for k, v in input_dict.items():
                 list_to_return.append(f"{k}:{v['source']};{v['note']};")
@@ -237,24 +236,6 @@
                         # Cast status to Enum
                         k: RecordState[v] if ("colrev_status" == k)
                         # DOIs are case sensitive -> use upper case.
-=======
-        if MAIN_REFERENCES_FILE.is_file():
-            with open(MAIN_REFERENCES_FILE, encoding="utf8") as target_db:
-                bib_db = BibTexParser(
-                    customization=convert_to_unicode,
-                    ignore_nonstandard_types=False,
-                    common_strings=True,
-                ).parse_file(target_db, partial=True)
-
-                records = bib_db.entries
-
-                # Cast status to Enum
-                # DOIs are case sensitive -> use upper case.
-                records_dict = {
-                    r["ID"]: {
-                        k: RecordState[v]
-                        if ("colrev_status" == k)
->>>>>>> fc202c61
                         else v.upper()
                         if ("doi" == k)
                         else [el for el in (v + " ").split("; ") if "" != el]
@@ -314,16 +295,7 @@
         for source in sources:
             source_file = self.REVIEW_MANAGER.paths["SEARCHDIR_RELATIVE"] / Path(source)
             if source_file.is_file():
-<<<<<<< HEAD
-                with open(source_file) as target_db:
-=======
                 with open(source_file, encoding="utf8") as target_db:
-                    bib_db = BibTexParser(
-                        customization=convert_to_unicode,
-                        ignore_nonstandard_types=False,
-                        common_strings=True,
-                    ).parse_file(target_db, partial=True)
->>>>>>> fc202c61
 
                     source_record_dict = self.load_records_dict(
                         load_str=target_db.read()
@@ -452,7 +424,6 @@
 
             bibtex_str += ",\n}\n"
 
-<<<<<<< HEAD
         return bibtex_str
 
     @classmethod
@@ -464,9 +435,6 @@
         bibtex_str = ReviewDataset.parse_bibtex_str(recs_dict_in)
 
         with open(save_path, "w") as out:
-=======
-        with open(MAIN_REFERENCES_FILE, "w", encoding="utf8") as out:
->>>>>>> fc202c61
             out.write(bibtex_str)
 
         # TBD: the caseing may not be necessary
@@ -731,7 +699,6 @@
         # Note : more than 10x faster than load_records_dict()
 
         if file_object is None:
-<<<<<<< HEAD
             file_object = open(self.MAIN_REFERENCES_FILE)
 
         def parse_k_v(current_key_value_pair_str):
@@ -760,12 +727,6 @@
         record_header_item = default
         current_header_item_count = 0
         current_key_value_pair_str = ""
-=======
-            file_object = open(self.MAIN_REFERENCES_FILE, encoding="utf8")
-        data = ""
-        first_entry_processed = False
-        header_line_count = 0
->>>>>>> fc202c61
         while True:
             line = file_object.readline()
             if not line:
@@ -818,7 +779,6 @@
     def read_next_record(self, conditions: list = None) -> typing.Iterator[dict]:
         # Note : matches conditions connected with 'OR'
         records = []
-<<<<<<< HEAD
         record_dict = self.load_records_dict()
 
         for ID, record in record_dict.items():
@@ -829,21 +789,6 @@
                             records.append(record)
             else:
                 records.append(record)
-=======
-        with open(self.MAIN_REFERENCES_FILE, encoding="utf8") as f:
-            for record_string in self.__read_next_record_str(f):
-                parser = BibTexParser(customization=convert_to_unicode)
-                db = bibtexparser.loads(record_string, parser=parser)
-                record = db.entries[0]
-                record["colrev_status"] = RecordState[record["colrev_status"]]
-                if conditions is not None:
-                    for condition in conditions:
-                        for key, value in condition.items():
-                            if str(value) == str(record[key]):
-                                records.append(record)
-                else:
-                    records.append(record)
->>>>>>> fc202c61
         yield from records
 
     def replace_field(self, IDs: list, key: str, val_str: str) -> None:
