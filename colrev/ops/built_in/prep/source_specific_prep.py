#! /usr/bin/env python
"""Source-specific preparation as a prep operation"""
from __future__ import annotations

from dataclasses import dataclass
from pathlib import Path

import zope.interface
from dataclasses_jsonschema import JsonSchemaMixin

import colrev.env.package_manager
import colrev.ops.search_sources
import colrev.record
from colrev.constants import Fields

# pylint: disable=duplicate-code

<<<<<<< HEAD
if TYPE_CHECKING:  # pragma: no cover
    import colrev.ops.prep
=======
>>>>>>> adb75506

# pylint: disable=too-few-public-methods


@zope.interface.implementer(colrev.env.package_manager.PrepPackageEndpointInterface)
@dataclass
class SourceSpecificPrep(JsonSchemaMixin):
    """Prepares records based on the prepare scripts specified by the SearchSource"""

    source_correction_hint = "check with the developer"
    ci_supported: bool = True

    always_apply_changes = True
    settings_class = colrev.env.package_manager.DefaultSettings

    def __init__(
        self,
        *,
        prep_operation: colrev.ops.prep.Prep,  # pylint: disable=unused-argument
        settings: dict,
    ) -> None:
        self.settings = self.settings_class.load_settings(data=settings)
        self.review_manager = prep_operation.review_manager

        self.search_sources = colrev.ops.search_sources.SearchSources(
            review_manager=prep_operation.review_manager
        )

    def prepare(self, record: colrev.record.PrepRecord) -> colrev.record.Record:
        """Prepare the record by applying source-specific fixes"""

        # Note : we take the first origin (ie., the source-specific prep should
        # be one of the first in the prep-list)
        origin_source = record.data[Fields.ORIGIN][0].split("/")[0]

        sources = [
            s
            for s in self.review_manager.settings.sources
            if s.filename == Path("data/search") / Path(origin_source)
        ]

        for source in sources:
            if source.endpoint not in self.search_sources.packages:
                continue
            endpoint = self.search_sources.packages[source.endpoint]

            if callable(endpoint.prepare):
                record = endpoint.prepare(record, source)
            else:
                print(f"error: {source.endpoint}")

        if "howpublished" in record.data and Fields.URL not in record.data:
            if Fields.URL in record.data["howpublished"]:
                record.rename_field(key="howpublished", new_key=Fields.URL)
                record.update_field(
                    key=Fields.URL,
                    value=record.data[Fields.URL].replace("\\url{", "").rstrip("}"),
                    source="source_specific_prep",
                )

        if "webpage" == record.data[Fields.ENTRYTYPE].lower() or (
            "misc" == record.data[Fields.ENTRYTYPE].lower()
            and Fields.URL in record.data
        ):
            record.update_field(
                key=Fields.ENTRYTYPE, value="online", source="source_specific_prep"
            )

        return record<|MERGE_RESOLUTION|>--- conflicted
+++ resolved
@@ -15,11 +15,6 @@
 
 # pylint: disable=duplicate-code
 
-<<<<<<< HEAD
-if TYPE_CHECKING:  # pragma: no cover
-    import colrev.ops.prep
-=======
->>>>>>> adb75506
 
 # pylint: disable=too-few-public-methods
 
